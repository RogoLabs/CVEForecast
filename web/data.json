{
<<<<<<< HEAD
  "generated_at": "2025-07-13T08:36:18.370765+00:00",
  "model_rankings": [
    {
      "model_name": "LinearRegression",
      "mape": 21.953848941671424,
      "mae": 741.0064917958033,
      "mase": 2.85939335122005,
      "rmsse": 2.710652718800048
    },
    {
      "model_name": "Prophet",
      "mape": 22.526983850823576,
      "mae": 769.9510806284433,
      "mase": 2.971084632980987,
      "rmsse": 2.9313986296555217
    },
    {
      "model_name": "TBATS",
      "mape": 22.748464679102494,
      "mae": 775.9358135509281,
      "mase": 2.994178500196522,
      "rmsse": 2.810416876636089
    },
    {
      "model_name": "AutoARIMA",
      "mape": 24.55749606766548,
      "mae": 861.7142319504994,
      "mase": 3.325179971796982,
      "rmsse": 3.069206225444909
    },
    {
      "model_name": "XGBoost",
      "mape": 25.28962179142613,
      "mae": 902.9544735863095,
      "mase": 3.484317677123104,
      "rmsse": 3.2357251233579816
    },
    {
      "model_name": "Theta",
      "mape": 25.985935630066635,
      "mae": 926.5999194356931,
      "mase": 3.575560643813594,
      "rmsse": 3.282954294872998
    },
    {
      "model_name": "FourTheta",
      "mape": 26.519965672900113,
      "mae": 945.3070648538672,
      "mase": 3.6477477134563983,
      "rmsse": 3.328656581735105
    },
    {
      "model_name": "RandomForest",
      "mape": 26.80182863115125,
      "mae": 960.1949999999999,
      "mase": 3.705197227383164,
      "rmsse": 3.3762863413924062
    },
    {
      "model_name": "CatBoost",
      "mape": 28.084497358324125,
      "mae": 1010.9981793079247,
      "mase": 3.9012363643438577,
      "rmsse": 3.5310117791770645
    },
    {
      "model_name": "Croston",
      "mape": 32.505002369181156,
      "mae": 1164.78516375755,
      "mase": 4.494669061233936,
      "rmsse": 3.9333619046135264
    },
    {
      "model_name": "LightGBM",
      "mape": 33.02245085551089,
      "mae": 1182.9114549842084,
      "mase": 4.564614732681669,
      "rmsse": 3.9822091901168926
    }
  ],
  "yearly_forecast_totals": {
    "LinearRegression": 47731,
    "Prophet": 48588,
    "TBATS": 46309,
    "AutoARIMA": 45464,
    "XGBoost": 42108,
    "all_models": 46040
=======
  "generated_at": "2025-07-14T01:23:29.293578+00:00",
  "model_rankings": [
    {
      "model_name": "LinearRegression",
      "mape": 21.604347227493633,
      "mae": 737.9112537005652,
      "mase": 2.8474494568979933,
      "rmsse": 2.696438424625322
    },
    {
      "model_name": "Prophet",
      "mape": 22.18016717236776,
      "mae": 766.8549487971675,
      "mase": 2.9591372899133233,
      "rmsse": 2.9184772489042636
    },
    {
      "model_name": "TBATS",
      "mape": 23.94888550104485,
      "mae": 837.6381233564573,
      "mase": 3.2322751651599746,
      "rmsse": 2.978786998582022
    },
    {
      "model_name": "AutoARIMA",
      "mape": 24.244360454255936,
      "mae": 858.6192147540294,
      "mase": 3.3132369298783466,
      "rmsse": 3.059474913092789
    },
    {
      "model_name": "XGBoost",
      "mape": 24.307212226254077,
      "mae": 870.0772879464286,
      "mase": 3.357451304066539,
      "rmsse": 3.1270800074322067
    },
    {
      "model_name": "Theta",
      "mape": 25.692900087792992,
      "mae": 923.5046815613792,
      "mase": 3.563616750344038,
      "rmsse": 3.2753110694297964
    },
    {
      "model_name": "FourTheta",
      "mape": 26.229209412427743,
      "mae": 942.2097495887891,
      "mase": 3.6357958037583686,
      "rmsse": 3.3212800971538483
    },
    {
      "model_name": "RandomForest",
      "mape": 26.519934117304555,
      "mae": 957.0997619047617,
      "mase": 3.693253333061107,
      "rmsse": 3.3696375826654448
    },
    {
      "model_name": "CatBoost",
      "mape": 27.814129261455044,
      "mae": 1007.9029412126865,
      "mase": 3.8892924700218012,
      "rmsse": 3.525428894732437
    },
    {
      "model_name": "Croston",
      "mape": 32.251111047200276,
      "mae": 1161.689925662312,
      "mase": 4.482725166911879,
      "rmsse": 3.9293435659490994
    },
    {
      "model_name": "LightGBM",
      "mape": 32.770825757227364,
      "mae": 1179.8162168889703,
      "mase": 4.552670838359613,
      "rmsse": 3.9783750294203823
    }
  ],
  "yearly_forecast_totals": {
    "LinearRegression": 47901,
    "Prophet": 48715,
    "TBATS": 46484,
    "AutoARIMA": 45634,
    "XGBoost": 42183,
    "all_models": 46183
>>>>>>> d10ccb00
  },
  "current_month_actual": {
    "date": "2025-07",
    "cve_count": 853,
    "cumulative_total": 1936,
<<<<<<< HEAD
    "days_elapsed": 13,
    "total_days": 31,
    "progress_percentage": 41.9
=======
    "days_elapsed": 14,
    "total_days": 31,
    "progress_percentage": 45.2
>>>>>>> d10ccb00
  },
  "actuals_cumulative": [
    {
      "date": "2025-01-01T00:00:00Z",
      "cumulative_total": 4275
    },
    {
      "date": "2025-02-01T00:00:00Z",
      "cumulative_total": 7951
    },
    {
      "date": "2025-03-01T00:00:00Z",
      "cumulative_total": 11968
    },
    {
      "date": "2025-04-01T00:00:00Z",
      "cumulative_total": 16000
    },
    {
      "date": "2025-05-01T00:00:00Z",
      "cumulative_total": 19982
    },
    {
      "date": "2025-06-01T00:00:00Z",
      "cumulative_total": 23668
    },
    {
      "date": "2025-07-01T00:00:00Z",
<<<<<<< HEAD
      "cumulative_total": 25290
    },
    {
      "date": "2025-07-13T08:36:18Z",
      "cumulative_total": 26143
=======
      "cumulative_total": 25355
    },
    {
      "date": "2025-07-14T01:23:29Z",
      "cumulative_total": 26208
>>>>>>> d10ccb00
    }
  ],
  "cumulative_timelines": {
    "LinearRegression_cumulative": [
      {
        "date": "2025-08-01T00:00:00Z",
<<<<<<< HEAD
        "cumulative_total": 28244
      },
      {
        "date": "2025-09-01T00:00:00Z",
        "cumulative_total": 31578
      },
      {
        "date": "2025-10-01T00:00:00Z",
        "cumulative_total": 34988
      },
      {
        "date": "2025-11-01T00:00:00Z",
        "cumulative_total": 39517
      },
      {
        "date": "2025-12-01T00:00:00Z",
        "cumulative_total": 43621
      },
      {
        "date": "2026-01-01T00:00:00Z",
        "cumulative_total": 47731
=======
        "cumulative_total": 28342
      },
      {
        "date": "2025-09-01T00:00:00Z",
        "cumulative_total": 31701
      },
      {
        "date": "2025-10-01T00:00:00Z",
        "cumulative_total": 35140
      },
      {
        "date": "2025-11-01T00:00:00Z",
        "cumulative_total": 39667
      },
      {
        "date": "2025-12-01T00:00:00Z",
        "cumulative_total": 43781
      },
      {
        "date": "2026-01-01T00:00:00Z",
        "cumulative_total": 47901
>>>>>>> d10ccb00
      }
    ],
    "Prophet_cumulative": [
      {
        "date": "2025-08-01T00:00:00Z",
<<<<<<< HEAD
        "cumulative_total": 29067
      },
      {
        "date": "2025-09-01T00:00:00Z",
        "cumulative_total": 32767
      },
      {
        "date": "2025-10-01T00:00:00Z",
        "cumulative_total": 36713
      },
      {
        "date": "2025-11-01T00:00:00Z",
        "cumulative_total": 40569
      },
      {
        "date": "2025-12-01T00:00:00Z",
        "cumulative_total": 44500
      },
      {
        "date": "2026-01-01T00:00:00Z",
        "cumulative_total": 48588
=======
        "cumulative_total": 29142
      },
      {
        "date": "2025-09-01T00:00:00Z",
        "cumulative_total": 32851
      },
      {
        "date": "2025-10-01T00:00:00Z",
        "cumulative_total": 36807
      },
      {
        "date": "2025-11-01T00:00:00Z",
        "cumulative_total": 40674
      },
      {
        "date": "2025-12-01T00:00:00Z",
        "cumulative_total": 44616
      },
      {
        "date": "2026-01-01T00:00:00Z",
        "cumulative_total": 48715
>>>>>>> d10ccb00
      }
    ],
    "TBATS_cumulative": [
      {
        "date": "2025-08-01T00:00:00Z",
<<<<<<< HEAD
        "cumulative_total": 28711
      },
      {
        "date": "2025-09-01T00:00:00Z",
        "cumulative_total": 32155
      },
      {
        "date": "2025-10-01T00:00:00Z",
        "cumulative_total": 35628
      },
      {
        "date": "2025-11-01T00:00:00Z",
        "cumulative_total": 39139
      },
      {
        "date": "2025-12-01T00:00:00Z",
        "cumulative_total": 42697
      },
      {
        "date": "2026-01-01T00:00:00Z",
        "cumulative_total": 46309
=======
        "cumulative_total": 28794
      },
      {
        "date": "2025-09-01T00:00:00Z",
        "cumulative_total": 32256
      },
      {
        "date": "2025-10-01T00:00:00Z",
        "cumulative_total": 35747
      },
      {
        "date": "2025-11-01T00:00:00Z",
        "cumulative_total": 39276
      },
      {
        "date": "2025-12-01T00:00:00Z",
        "cumulative_total": 42853
      },
      {
        "date": "2026-01-01T00:00:00Z",
        "cumulative_total": 46484
>>>>>>> d10ccb00
      }
    ],
    "AutoARIMA_cumulative": [
      {
        "date": "2025-08-01T00:00:00Z",
<<<<<<< HEAD
        "cumulative_total": 28215
      },
      {
        "date": "2025-09-01T00:00:00Z",
        "cumulative_total": 31519
      },
      {
        "date": "2025-10-01T00:00:00Z",
        "cumulative_total": 34946
      },
      {
        "date": "2025-11-01T00:00:00Z",
        "cumulative_total": 38423
      },
      {
        "date": "2025-12-01T00:00:00Z",
        "cumulative_total": 41931
      },
      {
        "date": "2026-01-01T00:00:00Z",
        "cumulative_total": 45464
=======
        "cumulative_total": 28314
      },
      {
        "date": "2025-09-01T00:00:00Z",
        "cumulative_total": 31638
      },
      {
        "date": "2025-10-01T00:00:00Z",
        "cumulative_total": 35079
      },
      {
        "date": "2025-11-01T00:00:00Z",
        "cumulative_total": 38569
      },
      {
        "date": "2025-12-01T00:00:00Z",
        "cumulative_total": 42089
      },
      {
        "date": "2026-01-01T00:00:00Z",
        "cumulative_total": 45634
>>>>>>> d10ccb00
      }
    ],
    "XGBoost_cumulative": [
      {
        "date": "2025-08-01T00:00:00Z",
<<<<<<< HEAD
        "cumulative_total": 28605
      },
      {
        "date": "2025-09-01T00:00:00Z",
        "cumulative_total": 31525
      },
      {
        "date": "2025-10-01T00:00:00Z",
        "cumulative_total": 34927
      },
      {
        "date": "2025-11-01T00:00:00Z",
        "cumulative_total": 37414
      },
      {
        "date": "2025-12-01T00:00:00Z",
        "cumulative_total": 39878
      },
      {
        "date": "2026-01-01T00:00:00Z",
        "cumulative_total": 42108
=======
        "cumulative_total": 28688
      },
      {
        "date": "2025-09-01T00:00:00Z",
        "cumulative_total": 31747
      },
      {
        "date": "2025-10-01T00:00:00Z",
        "cumulative_total": 35253
      },
      {
        "date": "2025-11-01T00:00:00Z",
        "cumulative_total": 37616
      },
      {
        "date": "2025-12-01T00:00:00Z",
        "cumulative_total": 39963
      },
      {
        "date": "2026-01-01T00:00:00Z",
        "cumulative_total": 42183
>>>>>>> d10ccb00
      }
    ],
    "all_models_cumulative": [
      {
        "date": "2025-08-01T00:00:00Z",
<<<<<<< HEAD
        "cumulative_total": 28568
      },
      {
        "date": "2025-09-01T00:00:00Z",
        "cumulative_total": 31909
      },
      {
        "date": "2025-10-01T00:00:00Z",
        "cumulative_total": 35440
      },
      {
        "date": "2025-11-01T00:00:00Z",
        "cumulative_total": 39012
      },
      {
        "date": "2025-12-01T00:00:00Z",
        "cumulative_total": 42525
      },
      {
        "date": "2026-01-01T00:00:00Z",
        "cumulative_total": 46040
=======
        "cumulative_total": 28656
      },
      {
        "date": "2025-09-01T00:00:00Z",
        "cumulative_total": 32039
      },
      {
        "date": "2025-10-01T00:00:00Z",
        "cumulative_total": 35605
      },
      {
        "date": "2025-11-01T00:00:00Z",
        "cumulative_total": 39160
      },
      {
        "date": "2025-12-01T00:00:00Z",
        "cumulative_total": 42660
      },
      {
        "date": "2026-01-01T00:00:00Z",
        "cumulative_total": 46183
>>>>>>> d10ccb00
      }
    ]
  },
  "forecasts": {
    "LinearRegression": [
      {
        "date": "2025-08",
<<<<<<< HEAD
        "cve_count": 2954
      },
      {
        "date": "2025-09",
        "cve_count": 3334
      },
      {
        "date": "2025-10",
        "cve_count": 3410
      },
      {
        "date": "2025-11",
        "cve_count": 4529
      },
      {
        "date": "2025-12",
        "cve_count": 4104
      },
      {
        "date": "2026-01",
        "cve_count": 4110
=======
        "cve_count": 2987
      },
      {
        "date": "2025-09",
        "cve_count": 3359
      },
      {
        "date": "2025-10",
        "cve_count": 3439
      },
      {
        "date": "2025-11",
        "cve_count": 4527
      },
      {
        "date": "2025-12",
        "cve_count": 4114
      },
      {
        "date": "2026-01",
        "cve_count": 4120
>>>>>>> d10ccb00
      }
    ],
    "Prophet": [
      {
        "date": "2025-08",
<<<<<<< HEAD
        "cve_count": 3777
      },
      {
        "date": "2025-09",
        "cve_count": 3700
      },
      {
        "date": "2025-10",
        "cve_count": 3946
      },
      {
        "date": "2025-11",
        "cve_count": 3856
      },
      {
        "date": "2025-12",
        "cve_count": 3931
      },
      {
        "date": "2026-01",
        "cve_count": 4088
=======
        "cve_count": 3787
      },
      {
        "date": "2025-09",
        "cve_count": 3709
      },
      {
        "date": "2025-10",
        "cve_count": 3956
      },
      {
        "date": "2025-11",
        "cve_count": 3867
      },
      {
        "date": "2025-12",
        "cve_count": 3942
      },
      {
        "date": "2026-01",
        "cve_count": 4099
>>>>>>> d10ccb00
      }
    ],
    "TBATS": [
      {
        "date": "2025-08",
<<<<<<< HEAD
        "cve_count": 3421
      },
      {
        "date": "2025-09",
        "cve_count": 3444
      },
      {
        "date": "2025-10",
        "cve_count": 3473
      },
      {
        "date": "2025-11",
        "cve_count": 3511
      },
      {
        "date": "2025-12",
        "cve_count": 3558
      },
      {
        "date": "2026-01",
        "cve_count": 3612
=======
        "cve_count": 3439
      },
      {
        "date": "2025-09",
        "cve_count": 3462
      },
      {
        "date": "2025-10",
        "cve_count": 3491
      },
      {
        "date": "2025-11",
        "cve_count": 3529
      },
      {
        "date": "2025-12",
        "cve_count": 3577
      },
      {
        "date": "2026-01",
        "cve_count": 3631
>>>>>>> d10ccb00
      }
    ],
    "AutoARIMA": [
      {
        "date": "2025-08",
<<<<<<< HEAD
        "cve_count": 2925
      },
      {
        "date": "2025-09",
        "cve_count": 3304
      },
      {
        "date": "2025-10",
        "cve_count": 3427
      },
      {
        "date": "2025-11",
        "cve_count": 3477
      },
      {
        "date": "2025-12",
        "cve_count": 3508
      },
      {
        "date": "2026-01",
        "cve_count": 3533
=======
        "cve_count": 2959
      },
      {
        "date": "2025-09",
        "cve_count": 3324
      },
      {
        "date": "2025-10",
        "cve_count": 3441
      },
      {
        "date": "2025-11",
        "cve_count": 3490
      },
      {
        "date": "2025-12",
        "cve_count": 3520
      },
      {
        "date": "2026-01",
        "cve_count": 3545
>>>>>>> d10ccb00
      }
    ],
    "XGBoost": [
      {
        "date": "2025-08",
<<<<<<< HEAD
        "cve_count": 3315
      },
      {
        "date": "2025-09",
        "cve_count": 2920
      },
      {
        "date": "2025-10",
        "cve_count": 3402
      },
      {
        "date": "2025-11",
        "cve_count": 2487
      },
      {
        "date": "2025-12",
        "cve_count": 2464
      },
      {
        "date": "2026-01",
        "cve_count": 2230
=======
        "cve_count": 3333
      },
      {
        "date": "2025-09",
        "cve_count": 3059
      },
      {
        "date": "2025-10",
        "cve_count": 3506
      },
      {
        "date": "2025-11",
        "cve_count": 2363
      },
      {
        "date": "2025-12",
        "cve_count": 2347
      },
      {
        "date": "2026-01",
        "cve_count": 2220
>>>>>>> d10ccb00
      }
    ]
  },
  "summary": {
<<<<<<< HEAD
    "total_historical_cves": 206083,
=======
    "total_historical_cves": 206148,
>>>>>>> d10ccb00
    "cumulative_cves_2024": 39943,
    "data_period": {
      "start": "2017-01-31",
      "end": "2025-07-31"
    },
    "forecast_period": {
      "start": "2025-07-01",
      "end": "2026-01-31"
    }
  },
  "forecast_vs_published": {
    "LinearRegression": {
      "table_data": [
        {
          "MONTH": "2023-11",
          "PUBLISHED": 2443,
          "FORECAST": 2559,
          "ERROR": 116,
<<<<<<< HEAD
          "PERCENT_ERROR": 4.7862684340876465
=======
          "PERCENT_ERROR": 4.786268434087608
>>>>>>> d10ccb00
        },
        {
          "MONTH": "2023-12",
          "PUBLISHED": 2674,
          "FORECAST": 2367,
          "ERROR": -306,
          "PERCENT_ERROR": -11.47129141886509
        },
        {
          "MONTH": "2024-01",
          "PUBLISHED": 2591,
          "FORECAST": 2671,
          "ERROR": 80,
          "PERCENT_ERROR": 3.1254970909519972
        },
        {
          "MONTH": "2024-02",
          "PUBLISHED": 2784,
          "FORECAST": 2636,
          "ERROR": -147,
          "PERCENT_ERROR": -5.3125842066816045
        },
        {
          "MONTH": "2024-03",
          "PUBLISHED": 3299,
          "FORECAST": 2578,
          "ERROR": -720,
          "PERCENT_ERROR": -21.85198886816733
        },
        {
          "MONTH": "2024-04",
          "PUBLISHED": 3605,
          "FORECAST": 2740,
          "ERROR": -864,
<<<<<<< HEAD
          "PERCENT_ERROR": -23.991539024696223
=======
          "PERCENT_ERROR": -23.991539024696237
>>>>>>> d10ccb00
        },
        {
          "MONTH": "2024-05",
          "PUBLISHED": 4994,
          "FORECAST": 2629,
          "ERROR": -2364,
<<<<<<< HEAD
          "PERCENT_ERROR": -47.35499914244728
=======
          "PERCENT_ERROR": -47.35499914244727
>>>>>>> d10ccb00
        },
        {
          "MONTH": "2024-06",
          "PUBLISHED": 3082,
          "FORECAST": 2717,
          "ERROR": -364,
          "PERCENT_ERROR": -11.828238660503242
        },
        {
          "MONTH": "2024-07",
          "PUBLISHED": 3117,
          "FORECAST": 2725,
          "ERROR": -391,
<<<<<<< HEAD
          "PERCENT_ERROR": -12.561704312037023
=======
          "PERCENT_ERROR": -12.561704312037037
>>>>>>> d10ccb00
        },
        {
          "MONTH": "2024-08",
          "PUBLISHED": 2898,
          "FORECAST": 2742,
          "ERROR": -155,
          "PERCENT_ERROR": -5.368420242707132
        },
        {
          "MONTH": "2024-09",
          "PUBLISHED": 2516,
          "FORECAST": 2766,
          "ERROR": 250,
<<<<<<< HEAD
          "PERCENT_ERROR": 9.937697383655369
=======
          "PERCENT_ERROR": 9.937697383655351
>>>>>>> d10ccb00
        },
        {
          "MONTH": "2024-10",
          "PUBLISHED": 3570,
          "FORECAST": 2808,
          "ERROR": -761,
          "PERCENT_ERROR": -21.335727281061466
        },
        {
          "MONTH": "2024-11",
          "PUBLISHED": 4054,
          "FORECAST": 2837,
          "ERROR": -1216,
<<<<<<< HEAD
          "PERCENT_ERROR": -30.01749005346622
=======
          "PERCENT_ERROR": -30.01749005346623
>>>>>>> d10ccb00
        },
        {
          "MONTH": "2024-12",
          "PUBLISHED": 3433,
          "FORECAST": 2864,
          "ERROR": -568,
<<<<<<< HEAD
          "PERCENT_ERROR": -16.56382120769534
=======
          "PERCENT_ERROR": -16.563821207695366
>>>>>>> d10ccb00
        },
        {
          "MONTH": "2025-01",
          "PUBLISHED": 4275,
          "FORECAST": 2892,
          "ERROR": -1382,
          "PERCENT_ERROR": -32.336352974823754
        },
        {
          "MONTH": "2025-02",
          "PUBLISHED": 3676,
          "FORECAST": 2954,
          "ERROR": -721,
          "PERCENT_ERROR": -19.625337221039715
        },
        {
          "MONTH": "2025-03",
          "PUBLISHED": 4017,
          "FORECAST": 2950,
          "ERROR": -1066,
<<<<<<< HEAD
          "PERCENT_ERROR": -26.53876281976836
=======
          "PERCENT_ERROR": -26.53876281976837
>>>>>>> d10ccb00
        },
        {
          "MONTH": "2025-04",
          "PUBLISHED": 4032,
          "FORECAST": 3005,
          "ERROR": -1026,
<<<<<<< HEAD
          "PERCENT_ERROR": -25.470563069781033
=======
          "PERCENT_ERROR": -25.470563069781043
>>>>>>> d10ccb00
        },
        {
          "MONTH": "2025-05",
          "PUBLISHED": 3982,
          "FORECAST": 3029,
          "ERROR": -952,
          "PERCENT_ERROR": -23.910365360119254
        },
        {
          "MONTH": "2025-06",
          "PUBLISHED": 3686,
          "FORECAST": 3053,
          "ERROR": -632,
          "PERCENT_ERROR": -17.152990876752273
        },
        {
          "MONTH": "2025-07",
<<<<<<< HEAD
          "PUBLISHED": 1622,
          "FORECAST": 3089,
          "ERROR": 1467,
          "PERCENT_ERROR": 90.48918812579255
        }
      ],
      "summary_stats": {
        "mean_absolute_error": -558.5610379820458,
        "mean_absolute_percentage_error": -11.63588217648213
=======
          "PUBLISHED": 1687,
          "FORECAST": 3089,
          "ERROR": 1402,
          "PERCENT_ERROR": 83.14965212805897
        }
      ],
      "summary_stats": {
        "mean_absolute_error": -561.6562760772844,
        "mean_absolute_percentage_error": -11.985383890659929
>>>>>>> d10ccb00
      }
    },
    "Prophet": {
      "table_data": [
        {
          "MONTH": "2023-11",
          "PUBLISHED": 2443,
          "FORECAST": 2380,
          "ERROR": -62,
<<<<<<< HEAD
          "PERCENT_ERROR": -2.538683607401281
=======
          "PERCENT_ERROR": -2.538643059543886
>>>>>>> d10ccb00
        },
        {
          "MONTH": "2023-12",
          "PUBLISHED": 2674,
          "FORECAST": 2501,
          "ERROR": -172,
<<<<<<< HEAD
          "PERCENT_ERROR": -6.4576675464461415
=======
          "PERCENT_ERROR": -6.457632568225119
>>>>>>> d10ccb00
        },
        {
          "MONTH": "2024-01",
          "PUBLISHED": 2591,
          "FORECAST": 2642,
          "ERROR": 51,
<<<<<<< HEAD
          "PERCENT_ERROR": 1.9804671755037626
=======
          "PERCENT_ERROR": 1.9804986774694722
>>>>>>> d10ccb00
        },
        {
          "MONTH": "2024-02",
          "PUBLISHED": 2784,
          "FORECAST": 2473,
          "ERROR": -310,
<<<<<<< HEAD
          "PERCENT_ERROR": -11.13625818676309
=======
          "PERCENT_ERROR": -11.136225480945544
>>>>>>> d10ccb00
        },
        {
          "MONTH": "2024-03",
          "PUBLISHED": 3299,
          "FORECAST": 2648,
          "ERROR": -650,
<<<<<<< HEAD
          "PERCENT_ERROR": -19.725202879116345
=======
          "PERCENT_ERROR": -19.72515599924792
>>>>>>> d10ccb00
        },
        {
          "MONTH": "2024-04",
          "PUBLISHED": 3605,
          "FORECAST": 3080,
          "ERROR": -524,
<<<<<<< HEAD
          "PERCENT_ERROR": -14.53616695675278
=======
          "PERCENT_ERROR": -14.53614758281879
>>>>>>> d10ccb00
        },
        {
          "MONTH": "2024-05",
          "PUBLISHED": 4994,
          "FORECAST": 2252,
          "ERROR": -2741,
<<<<<<< HEAD
          "PERCENT_ERROR": -54.88865952092213
=======
          "PERCENT_ERROR": -54.888639583603315
>>>>>>> d10ccb00
        },
        {
          "MONTH": "2024-06",
          "PUBLISHED": 3082,
          "FORECAST": 2832,
          "ERROR": -249,
<<<<<<< HEAD
          "PERCENT_ERROR": -8.103046246246656
=======
          "PERCENT_ERROR": -8.103009878164626
>>>>>>> d10ccb00
        },
        {
          "MONTH": "2024-07",
          "PUBLISHED": 3117,
          "FORECAST": 2708,
          "ERROR": -408,
<<<<<<< HEAD
          "PERCENT_ERROR": -13.10465759628807
=======
          "PERCENT_ERROR": -13.104615865946476
>>>>>>> d10ccb00
        },
        {
          "MONTH": "2024-08",
          "PUBLISHED": 2898,
          "FORECAST": 2716,
          "ERROR": -181,
<<<<<<< HEAD
          "PERCENT_ERROR": -6.263987228968817
=======
          "PERCENT_ERROR": -6.263941409816763
>>>>>>> d10ccb00
        },
        {
          "MONTH": "2024-09",
          "PUBLISHED": 2516,
          "FORECAST": 2927,
          "ERROR": 411,
<<<<<<< HEAD
          "PERCENT_ERROR": 16.372786086663417
=======
          "PERCENT_ERROR": 16.372812004757815
>>>>>>> d10ccb00
        },
        {
          "MONTH": "2024-10",
          "PUBLISHED": 3570,
          "FORECAST": 2860,
          "ERROR": -709,
<<<<<<< HEAD
          "PERCENT_ERROR": -19.878738041548374
=======
          "PERCENT_ERROR": -19.878696370066436
>>>>>>> d10ccb00
        },
        {
          "MONTH": "2024-11",
          "PUBLISHED": 4054,
          "FORECAST": 2512,
          "ERROR": -1541,
<<<<<<< HEAD
          "PERCENT_ERROR": -38.0312142355313
=======
          "PERCENT_ERROR": -38.0311815580402
>>>>>>> d10ccb00
        },
        {
          "MONTH": "2024-12",
          "PUBLISHED": 3433,
          "FORECAST": 2820,
          "ERROR": -612,
<<<<<<< HEAD
          "PERCENT_ERROR": -17.83678089138543
=======
          "PERCENT_ERROR": -17.83674448158084
>>>>>>> d10ccb00
        },
        {
          "MONTH": "2025-01",
          "PUBLISHED": 4275,
          "FORECAST": 2778,
          "ERROR": -1496,
<<<<<<< HEAD
          "PERCENT_ERROR": -35.015207487028604
=======
          "PERCENT_ERROR": -35.015180744212024
>>>>>>> d10ccb00
        },
        {
          "MONTH": "2025-02",
          "PUBLISHED": 3676,
          "FORECAST": 2758,
          "ERROR": -917,
<<<<<<< HEAD
          "PERCENT_ERROR": -24.963230930388935
=======
          "PERCENT_ERROR": -24.96319738238515
>>>>>>> d10ccb00
        },
        {
          "MONTH": "2025-03",
          "PUBLISHED": 4017,
          "FORECAST": 2955,
          "ERROR": -1061,
<<<<<<< HEAD
          "PERCENT_ERROR": -26.41808572394881
=======
          "PERCENT_ERROR": -26.418039701399103
>>>>>>> d10ccb00
        },
        {
          "MONTH": "2025-04",
          "PUBLISHED": 4032,
          "FORECAST": 3266,
          "ERROR": -765,
<<<<<<< HEAD
          "PERCENT_ERROR": -18.977827386888595
=======
          "PERCENT_ERROR": -18.97780273617947
>>>>>>> d10ccb00
        },
        {
          "MONTH": "2025-05",
          "PUBLISHED": 3982,
          "FORECAST": 2717,
          "ERROR": -1264,
<<<<<<< HEAD
          "PERCENT_ERROR": -31.75385663148116
=======
          "PERCENT_ERROR": -31.753823692497928
>>>>>>> d10ccb00
        },
        {
          "MONTH": "2025-06",
          "PUBLISHED": 3686,
          "FORECAST": 3093,
          "ERROR": -592,
<<<<<<< HEAD
          "PERCENT_ERROR": -16.070801458803572
        },
        {
          "MONTH": "2025-07",
          "PUBLISHED": 1622,
          "FORECAST": 3065,
          "ERROR": 1443,
          "PERCENT_ERROR": 89.01333504921783
        }
      ],
      "summary_stats": {
        "mean_absolute_error": -588.3273190135797,
        "mean_absolute_percentage_error": -12.301594487834526
=======
          "PERCENT_ERROR": -16.070762664575145
        },
        {
          "MONTH": "2025-07",
          "PUBLISHED": 1687,
          "FORECAST": 3065,
          "ERROR": 1378,
          "PERCENT_ERROR": 81.73075917824687
        }
      ],
      "summary_stats": {
        "mean_absolute_error": -591.4213699295517,
        "mean_absolute_percentage_error": -12.648350995179742
>>>>>>> d10ccb00
      }
    },
    "TBATS": {
      "table_data": [
        {
          "MONTH": "2023-11",
          "PUBLISHED": 2443,
<<<<<<< HEAD
          "FORECAST": 2421,
          "ERROR": -21,
          "PERCENT_ERROR": -0.8893719913258132
=======
          "FORECAST": 2409,
          "ERROR": -33,
          "PERCENT_ERROR": -1.3694522952489805
>>>>>>> d10ccb00
        },
        {
          "MONTH": "2023-12",
          "PUBLISHED": 2674,
<<<<<<< HEAD
          "FORECAST": 2435,
          "ERROR": -238,
          "PERCENT_ERROR": -8.916160332025068
=======
          "FORECAST": 2424,
          "ERROR": -249,
          "PERCENT_ERROR": -9.314066962335863
>>>>>>> d10ccb00
        },
        {
          "MONTH": "2024-01",
          "PUBLISHED": 2591,
<<<<<<< HEAD
          "FORECAST": 2469,
          "ERROR": -121,
          "PERCENT_ERROR": -4.691437186220713
=======
          "FORECAST": 2447,
          "ERROR": -143,
          "PERCENT_ERROR": -5.547589478835305
>>>>>>> d10ccb00
        },
        {
          "MONTH": "2024-02",
          "PUBLISHED": 2784,
<<<<<<< HEAD
          "FORECAST": 2520,
          "ERROR": -263,
          "PERCENT_ERROR": -9.469570227350497
=======
          "FORECAST": 2476,
          "ERROR": -307,
          "PERCENT_ERROR": -11.05950769651817
>>>>>>> d10ccb00
        },
        {
          "MONTH": "2024-03",
          "PUBLISHED": 3299,
<<<<<<< HEAD
          "FORECAST": 2581,
          "ERROR": -717,
          "PERCENT_ERROR": -21.755583387178696
=======
          "FORECAST": 2509,
          "ERROR": -789,
          "PERCENT_ERROR": -23.9356146888918
>>>>>>> d10ccb00
        },
        {
          "MONTH": "2024-04",
          "PUBLISHED": 3605,
<<<<<<< HEAD
          "FORECAST": 2642,
          "ERROR": -962,
          "PERCENT_ERROR": -26.70041709299508
=======
          "FORECAST": 2543,
          "ERROR": -1061,
          "PERCENT_ERROR": -29.438368102235096
>>>>>>> d10ccb00
        },
        {
          "MONTH": "2024-05",
          "PUBLISHED": 4994,
<<<<<<< HEAD
          "FORECAST": 2694,
          "ERROR": -2299,
          "PERCENT_ERROR": -46.054130936217305
=======
          "FORECAST": 2575,
          "ERROR": -2418,
          "PERCENT_ERROR": -48.42602155038357
>>>>>>> d10ccb00
        },
        {
          "MONTH": "2024-06",
          "PUBLISHED": 3082,
<<<<<<< HEAD
          "FORECAST": 2728,
          "ERROR": -353,
          "PERCENT_ERROR": -11.458317772061893
=======
          "FORECAST": 2601,
          "ERROR": -480,
          "PERCENT_ERROR": -15.576514024256479
>>>>>>> d10ccb00
        },
        {
          "MONTH": "2024-07",
          "PUBLISHED": 3117,
<<<<<<< HEAD
          "FORECAST": 2744,
          "ERROR": -372,
          "PERCENT_ERROR": -11.963463837948458
=======
          "FORECAST": 2621,
          "ERROR": -495,
          "PERCENT_ERROR": -15.905489121737022
>>>>>>> d10ccb00
        },
        {
          "MONTH": "2024-08",
          "PUBLISHED": 2898,
<<<<<<< HEAD
          "FORECAST": 2742,
          "ERROR": -155,
          "PERCENT_ERROR": -5.37323307470437
=======
          "FORECAST": 2633,
          "ERROR": -264,
          "PERCENT_ERROR": -9.111785561309363
>>>>>>> d10ccb00
        },
        {
          "MONTH": "2024-09",
          "PUBLISHED": 2516,
<<<<<<< HEAD
          "FORECAST": 2730,
          "ERROR": 214,
          "PERCENT_ERROR": 8.524433306761543
=======
          "FORECAST": 2642,
          "ERROR": 126,
          "PERCENT_ERROR": 5.022956880677825
>>>>>>> d10ccb00
        },
        {
          "MONTH": "2024-10",
          "PUBLISHED": 3570,
<<<<<<< HEAD
          "FORECAST": 2718,
          "ERROR": -851,
          "PERCENT_ERROR": -23.853914343220126
=======
          "FORECAST": 2650,
          "ERROR": -919,
          "PERCENT_ERROR": -25.76889886467856
>>>>>>> d10ccb00
        },
        {
          "MONTH": "2024-11",
          "PUBLISHED": 4054,
<<<<<<< HEAD
          "FORECAST": 2715,
          "ERROR": -1338,
          "PERCENT_ERROR": -33.006519576005225
=======
          "FORECAST": 2660,
          "ERROR": -1393,
          "PERCENT_ERROR": -34.36797387779031
>>>>>>> d10ccb00
        },
        {
          "MONTH": "2024-12",
          "PUBLISHED": 3433,
<<<<<<< HEAD
          "FORECAST": 2730,
          "ERROR": -702,
          "PERCENT_ERROR": -20.47116437930388
=======
          "FORECAST": 2677,
          "ERROR": -755,
          "PERCENT_ERROR": -22.00964486062691
>>>>>>> d10ccb00
        },
        {
          "MONTH": "2025-01",
          "PUBLISHED": 4275,
<<<<<<< HEAD
          "FORECAST": 2764,
          "ERROR": -1510,
          "PERCENT_ERROR": -35.34297271013103
=======
          "FORECAST": 2701,
          "ERROR": -1573,
          "PERCENT_ERROR": -36.80480305397727
>>>>>>> d10ccb00
        },
        {
          "MONTH": "2025-02",
          "PUBLISHED": 3676,
<<<<<<< HEAD
          "FORECAST": 2815,
          "ERROR": -860,
          "PERCENT_ERROR": -23.421920048762775
=======
          "FORECAST": 2732,
          "ERROR": -943,
          "PERCENT_ERROR": -25.65718484778162
>>>>>>> d10ccb00
        },
        {
          "MONTH": "2025-03",
          "PUBLISHED": 4017,
<<<<<<< HEAD
          "FORECAST": 2875,
          "ERROR": -1141,
          "PERCENT_ERROR": -28.406115056162744
=======
          "FORECAST": 2768,
          "ERROR": -1248,
          "PERCENT_ERROR": -31.07118710509098
>>>>>>> d10ccb00
        },
        {
          "MONTH": "2025-04",
          "PUBLISHED": 4032,
<<<<<<< HEAD
          "FORECAST": 2937,
          "ERROR": -1094,
          "PERCENT_ERROR": -27.155431102813864
=======
          "FORECAST": 2806,
          "ERROR": -1225,
          "PERCENT_ERROR": -30.40409702254302
>>>>>>> d10ccb00
        },
        {
          "MONTH": "2025-05",
          "PUBLISHED": 3982,
<<<<<<< HEAD
          "FORECAST": 2988,
          "ERROR": -993,
          "PERCENT_ERROR": -24.944757529322768
=======
          "FORECAST": 2840,
          "ERROR": -1141,
          "PERCENT_ERROR": -28.663941966185224
>>>>>>> d10ccb00
        },
        {
          "MONTH": "2025-06",
          "PUBLISHED": 3686,
<<<<<<< HEAD
          "FORECAST": 3023,
          "ERROR": -662,
          "PERCENT_ERROR": -17.973475301081553
        },
        {
          "MONTH": "2025-07",
          "PUBLISHED": 1622,
          "FORECAST": 3038,
          "ERROR": 1416,
          "PERCENT_ERROR": 87.34536906955897
        }
      ],
      "summary_stats": {
        "mean_absolute_error": -620.581848950322,
        "mean_absolute_percentage_error": -13.618007309929112
=======
          "FORECAST": 2869,
          "ERROR": -816,
          "PERCENT_ERROR": -22.16212876087512
        },
        {
          "MONTH": "2025-07",
          "PUBLISHED": 1687,
          "FORECAST": 2889,
          "ERROR": 1202,
          "PERCENT_ERROR": 71.30936879996328
        }
      ],
      "summary_stats": {
        "mean_absolute_error": -711.0317760447206,
        "mean_absolute_percentage_error": -16.679140198126646
>>>>>>> d10ccb00
      }
    },
    "AutoARIMA": {
      "table_data": [
        {
          "MONTH": "2023-11",
          "PUBLISHED": 2443,
          "FORECAST": 2443,
          "ERROR": 0,
<<<<<<< HEAD
          "PERCENT_ERROR": 0.040004612086808077
=======
          "PERCENT_ERROR": 0.039999887831169346
>>>>>>> d10ccb00
        },
        {
          "MONTH": "2023-12",
          "PUBLISHED": 2674,
          "FORECAST": 2460,
          "ERROR": -213,
<<<<<<< HEAD
          "PERCENT_ERROR": -7.995777028189376
=======
          "PERCENT_ERROR": -7.995782069252819
>>>>>>> d10ccb00
        },
        {
          "MONTH": "2024-01",
          "PUBLISHED": 2591,
          "FORECAST": 2476,
          "ERROR": -114,
<<<<<<< HEAD
          "PERCENT_ERROR": -4.422673413386667
=======
          "PERCENT_ERROR": -4.4226793640816755
>>>>>>> d10ccb00
        },
        {
          "MONTH": "2024-02",
          "PUBLISHED": 2784,
          "FORECAST": 2492,
          "ERROR": -291,
<<<<<<< HEAD
          "PERCENT_ERROR": -10.466086873129065
=======
          "PERCENT_ERROR": -10.46609310757513
>>>>>>> d10ccb00
        },
        {
          "MONTH": "2024-03",
          "PUBLISHED": 3299,
          "FORECAST": 2508,
          "ERROR": -790,
<<<<<<< HEAD
          "PERCENT_ERROR": -23.951508001060255
=======
          "PERCENT_ERROR": -23.951513849846226
>>>>>>> d10ccb00
        },
        {
          "MONTH": "2024-04",
          "PUBLISHED": 3605,
          "FORECAST": 2525,
          "ERROR": -1079,
<<<<<<< HEAD
          "PERCENT_ERROR": -29.956855460805627
=======
          "PERCENT_ERROR": -29.956861350845017
>>>>>>> d10ccb00
        },
        {
          "MONTH": "2024-05",
          "PUBLISHED": 4994,
          "FORECAST": 2541,
          "ERROR": -2452,
<<<<<<< HEAD
          "PERCENT_ERROR": -49.113516815560814
=======
          "PERCENT_ERROR": -49.11352145553662
>>>>>>> d10ccb00
        },
        {
          "MONTH": "2024-06",
          "PUBLISHED": 3082,
          "FORECAST": 2557,
          "ERROR": -524,
<<<<<<< HEAD
          "PERCENT_ERROR": -17.018605456722003
=======
          "PERCENT_ERROR": -17.018613604186697
>>>>>>> d10ccb00
        },
        {
          "MONTH": "2024-07",
          "PUBLISHED": 3117,
          "FORECAST": 2573,
          "ERROR": -543,
<<<<<<< HEAD
          "PERCENT_ERROR": -17.430151125544953
=======
          "PERCENT_ERROR": -17.430159803418988
>>>>>>> d10ccb00
        },
        {
          "MONTH": "2024-08",
          "PUBLISHED": 2898,
          "FORECAST": 2589,
          "ERROR": -308,
<<<<<<< HEAD
          "PERCENT_ERROR": -10.630855796766781
=======
          "PERCENT_ERROR": -10.6308657993135
>>>>>>> d10ccb00
        },
        {
          "MONTH": "2024-09",
          "PUBLISHED": 2516,
          "FORECAST": 2606,
          "ERROR": 90,
<<<<<<< HEAD
          "PERCENT_ERROR": 3.582408926972755
=======
          "PERCENT_ERROR": 3.5823966353083834
>>>>>>> d10ccb00
        },
        {
          "MONTH": "2024-10",
          "PUBLISHED": 3570,
          "FORECAST": 2622,
          "ERROR": -947,
<<<<<<< HEAD
          "PERCENT_ERROR": -26.544845428695535
=======
          "PERCENT_ERROR": -26.544854634374705
>>>>>>> d10ccb00
        },
        {
          "MONTH": "2024-11",
          "PUBLISHED": 4054,
          "FORECAST": 2638,
          "ERROR": -1415,
<<<<<<< HEAD
          "PERCENT_ERROR": -34.91453804172409
=======
          "PERCENT_ERROR": -34.914546626509924
>>>>>>> d10ccb00
        },
        {
          "MONTH": "2024-12",
          "PUBLISHED": 3433,
          "FORECAST": 2654,
          "ERROR": -778,
<<<<<<< HEAD
          "PERCENT_ERROR": -22.66879588169414
=======
          "PERCENT_ERROR": -22.6688065840445
>>>>>>> d10ccb00
        },
        {
          "MONTH": "2025-01",
          "PUBLISHED": 4275,
          "FORECAST": 2670,
          "ERROR": -1604,
<<<<<<< HEAD
          "PERCENT_ERROR": -37.52056498305554
=======
          "PERCENT_ERROR": -37.520574030918915
>>>>>>> d10ccb00
        },
        {
          "MONTH": "2025-02",
          "PUBLISHED": 3676,
          "FORECAST": 2687,
          "ERROR": -988,
<<<<<<< HEAD
          "PERCENT_ERROR": -26.898491388266837
=======
          "PERCENT_ERROR": -26.898502437794324
>>>>>>> d10ccb00
        },
        {
          "MONTH": "2025-03",
          "PUBLISHED": 4017,
          "FORECAST": 2703,
          "ERROR": -1313,
<<<<<<< HEAD
          "PERCENT_ERROR": -32.70034687178874
=======
          "PERCENT_ERROR": -32.70035746589133
>>>>>>> d10ccb00
        },
        {
          "MONTH": "2025-04",
          "PUBLISHED": 4032,
          "FORECAST": 2719,
          "ERROR": -1312,
<<<<<<< HEAD
          "PERCENT_ERROR": -32.54854474818497
=======
          "PERCENT_ERROR": -32.54855578364062
>>>>>>> d10ccb00
        },
        {
          "MONTH": "2025-05",
          "PUBLISHED": 3982,
          "FORECAST": 2735,
          "ERROR": -1246,
<<<<<<< HEAD
          "PERCENT_ERROR": -31.294367520187915
=======
          "PERCENT_ERROR": -31.294379181012705
>>>>>>> d10ccb00
        },
        {
          "MONTH": "2025-06",
          "PUBLISHED": 3686,
          "FORECAST": 2752,
          "ERROR": -933,
<<<<<<< HEAD
          "PERCENT_ERROR": -25.337116252331725
        },
        {
          "MONTH": "2025-07",
          "PUBLISHED": 1622,
          "FORECAST": 2768,
          "ERROR": 1146,
          "PERCENT_ERROR": 70.67136279482045
        }
      ],
      "summary_stats": {
        "mean_absolute_error": -743.8665913973658,
        "mean_absolute_percentage_error": -17.481898321581667
=======
          "PERCENT_ERROR": -25.337129375460165
        },
        {
          "MONTH": "2025-07",
          "PUBLISHED": 1687,
          "FORECAST": 2768,
          "ERROR": 1081,
          "PERCENT_ERROR": 64.09537649253126
        }
      ],
      "summary_stats": {
        "mean_absolute_error": -746.9621387508791,
        "mean_absolute_percentage_error": -17.795048738477764
>>>>>>> d10ccb00
      }
    },
    "XGBoost": {
      "table_data": [
        {
          "MONTH": "2023-11",
          "PUBLISHED": 2443,
<<<<<<< HEAD
          "FORECAST": 2504,
          "ERROR": 61,
          "PERCENT_ERROR": 2.531707301473598
=======
          "FORECAST": 2496,
          "ERROR": 53,
          "PERCENT_ERROR": 2.1734911449805567
>>>>>>> d10ccb00
        },
        {
          "MONTH": "2023-12",
          "PUBLISHED": 2674,
<<<<<<< HEAD
          "FORECAST": 2454,
          "ERROR": -219,
          "PERCENT_ERROR": -8.226726477772065
=======
          "FORECAST": 2448,
          "ERROR": -225,
          "PERCENT_ERROR": -8.439943232283097
>>>>>>> d10ccb00
        },
        {
          "MONTH": "2024-01",
          "PUBLISHED": 2591,
<<<<<<< HEAD
          "FORECAST": 2610,
          "ERROR": 19,
          "PERCENT_ERROR": 0.7652974690032806
=======
          "FORECAST": 2614,
          "ERROR": 23,
          "PERCENT_ERROR": 0.9168606474334234
>>>>>>> d10ccb00
        },
        {
          "MONTH": "2024-02",
          "PUBLISHED": 2784,
<<<<<<< HEAD
          "FORECAST": 2401,
          "ERROR": -382,
          "PERCENT_ERROR": -13.725763079763828
=======
          "FORECAST": 2355,
          "ERROR": -428,
          "PERCENT_ERROR": -15.390339116940552
>>>>>>> d10ccb00
        },
        {
          "MONTH": "2024-03",
          "PUBLISHED": 3299,
<<<<<<< HEAD
          "FORECAST": 2562,
          "ERROR": -736,
          "PERCENT_ERROR": -22.313639076235223
=======
          "FORECAST": 2633,
          "ERROR": -665,
          "PERCENT_ERROR": -20.18478314924977
>>>>>>> d10ccb00
        },
        {
          "MONTH": "2024-04",
          "PUBLISHED": 3605,
<<<<<<< HEAD
          "FORECAST": 2583,
          "ERROR": -1021,
          "PERCENT_ERROR": -28.344577572382107
=======
          "FORECAST": 2564,
          "ERROR": -1040,
          "PERCENT_ERROR": -28.850845992978503
>>>>>>> d10ccb00
        },
        {
          "MONTH": "2024-05",
          "PUBLISHED": 4994,
<<<<<<< HEAD
          "FORECAST": 2386,
          "ERROR": -2607,
          "PERCENT_ERROR": -52.21490397852423
=======
          "FORECAST": 2435,
          "ERROR": -2558,
          "PERCENT_ERROR": -51.235686925873544
>>>>>>> d10ccb00
        },
        {
          "MONTH": "2024-06",
          "PUBLISHED": 3082,
<<<<<<< HEAD
          "FORECAST": 2609,
          "ERROR": -472,
          "PERCENT_ERROR": -15.333219474975666
=======
          "FORECAST": 2644,
          "ERROR": -437,
          "PERCENT_ERROR": -14.183722712017358
>>>>>>> d10ccb00
        },
        {
          "MONTH": "2024-07",
          "PUBLISHED": 3117,
<<<<<<< HEAD
          "FORECAST": 2564,
          "ERROR": -552,
          "PERCENT_ERROR": -17.723959273239494
=======
          "FORECAST": 2569,
          "ERROR": -547,
          "PERCENT_ERROR": -17.550115796438885
>>>>>>> d10ccb00
        },
        {
          "MONTH": "2024-08",
          "PUBLISHED": 2898,
<<<<<<< HEAD
          "FORECAST": 2540,
          "ERROR": -357,
          "PERCENT_ERROR": -12.34349895132419
=======
          "FORECAST": 2637,
          "ERROR": -260,
          "PERCENT_ERROR": -8.987062400254487
>>>>>>> d10ccb00
        },
        {
          "MONTH": "2024-09",
          "PUBLISHED": 2516,
<<<<<<< HEAD
          "FORECAST": 2607,
          "ERROR": 91,
          "PERCENT_ERROR": 3.6474764631359298
=======
          "FORECAST": 2643,
          "ERROR": 127,
          "PERCENT_ERROR": 5.0615999012569555
>>>>>>> d10ccb00
        },
        {
          "MONTH": "2024-10",
          "PUBLISHED": 3570,
<<<<<<< HEAD
          "FORECAST": 2589,
          "ERROR": -980,
          "PERCENT_ERROR": -27.461587173932074
=======
          "FORECAST": 2666,
          "ERROR": -903,
          "PERCENT_ERROR": -25.314148120185575
>>>>>>> d10ccb00
        },
        {
          "MONTH": "2024-11",
          "PUBLISHED": 4054,
<<<<<<< HEAD
          "FORECAST": 2572,
          "ERROR": -1481,
          "PERCENT_ERROR": -36.54876091707264
=======
          "FORECAST": 2637,
          "ERROR": -1416,
          "PERCENT_ERROR": -34.93398206246916
>>>>>>> d10ccb00
        },
        {
          "MONTH": "2024-12",
          "PUBLISHED": 3433,
<<<<<<< HEAD
          "FORECAST": 2582,
          "ERROR": -850,
          "PERCENT_ERROR": -24.77715145281095
=======
          "FORECAST": 2641,
          "ERROR": -791,
          "PERCENT_ERROR": -23.05293406823478
>>>>>>> d10ccb00
        },
        {
          "MONTH": "2025-01",
          "PUBLISHED": 4275,
<<<<<<< HEAD
          "FORECAST": 2582,
          "ERROR": -1692,
          "PERCENT_ERROR": -39.59297331871345
=======
          "FORECAST": 2640,
          "ERROR": -1634,
          "PERCENT_ERROR": -38.22672811586257
>>>>>>> d10ccb00
        },
        {
          "MONTH": "2025-02",
          "PUBLISHED": 3676,
<<<<<<< HEAD
          "FORECAST": 2571,
          "ERROR": -1104,
          "PERCENT_ERROR": -30.04915488557535
=======
          "FORECAST": 2626,
          "ERROR": -1049,
          "PERCENT_ERROR": -28.547470873146764
>>>>>>> d10ccb00
        },
        {
          "MONTH": "2025-03",
          "PUBLISHED": 4017,
<<<<<<< HEAD
          "FORECAST": 2582,
          "ERROR": -1434,
          "PERCENT_ERROR": -35.7132090957182
=======
          "FORECAST": 2640,
          "ERROR": -1376,
          "PERCENT_ERROR": -34.27330208916791
>>>>>>> d10ccb00
        },
        {
          "MONTH": "2025-04",
          "PUBLISHED": 4032,
<<<<<<< HEAD
          "FORECAST": 2601,
          "ERROR": -1430,
          "PERCENT_ERROR": -35.4691157265315
=======
          "FORECAST": 2640,
          "ERROR": -1391,
          "PERCENT_ERROR": -34.50396098787822
>>>>>>> d10ccb00
        },
        {
          "MONTH": "2025-05",
          "PUBLISHED": 3982,
<<<<<<< HEAD
          "FORECAST": 2582,
          "ERROR": -1399,
          "PERCENT_ERROR": -35.148156940607734
=======
          "FORECAST": 2640,
          "ERROR": -1341,
          "PERCENT_ERROR": -33.683319321713334
>>>>>>> d10ccb00
        },
        {
          "MONTH": "2025-06",
          "PUBLISHED": 3686,
<<<<<<< HEAD
          "FORECAST": 2582,
          "ERROR": -1103,
          "PERCENT_ERROR": -29.94030410675529
        },
        {
          "MONTH": "2025-07",
          "PUBLISHED": 1622,
          "FORECAST": 2582,
          "ERROR": 960,
          "PERCENT_ERROR": 59.210874884401974
        }
      ],
      "summary_stats": {
        "mean_absolute_error": -794.9688197544643,
        "mean_absolute_percentage_error": -18.989111684948533
=======
          "FORECAST": 2640,
          "ERROR": -1045,
          "PERCENT_ERROR": -28.35593345174308
        },
        {
          "MONTH": "2025-07",
          "PUBLISHED": 1687,
          "FORECAST": 2641,
          "ERROR": 954,
          "PERCENT_ERROR": 56.585226641227024
        }
      ],
      "summary_stats": {
        "mean_absolute_error": -759.7156808035714,
        "mean_absolute_percentage_error": -18.141766670549504
>>>>>>> d10ccb00
      }
    }
  }
}<|MERGE_RESOLUTION|>--- conflicted
+++ resolved
@@ -1,93 +1,4 @@
 {
-<<<<<<< HEAD
-  "generated_at": "2025-07-13T08:36:18.370765+00:00",
-  "model_rankings": [
-    {
-      "model_name": "LinearRegression",
-      "mape": 21.953848941671424,
-      "mae": 741.0064917958033,
-      "mase": 2.85939335122005,
-      "rmsse": 2.710652718800048
-    },
-    {
-      "model_name": "Prophet",
-      "mape": 22.526983850823576,
-      "mae": 769.9510806284433,
-      "mase": 2.971084632980987,
-      "rmsse": 2.9313986296555217
-    },
-    {
-      "model_name": "TBATS",
-      "mape": 22.748464679102494,
-      "mae": 775.9358135509281,
-      "mase": 2.994178500196522,
-      "rmsse": 2.810416876636089
-    },
-    {
-      "model_name": "AutoARIMA",
-      "mape": 24.55749606766548,
-      "mae": 861.7142319504994,
-      "mase": 3.325179971796982,
-      "rmsse": 3.069206225444909
-    },
-    {
-      "model_name": "XGBoost",
-      "mape": 25.28962179142613,
-      "mae": 902.9544735863095,
-      "mase": 3.484317677123104,
-      "rmsse": 3.2357251233579816
-    },
-    {
-      "model_name": "Theta",
-      "mape": 25.985935630066635,
-      "mae": 926.5999194356931,
-      "mase": 3.575560643813594,
-      "rmsse": 3.282954294872998
-    },
-    {
-      "model_name": "FourTheta",
-      "mape": 26.519965672900113,
-      "mae": 945.3070648538672,
-      "mase": 3.6477477134563983,
-      "rmsse": 3.328656581735105
-    },
-    {
-      "model_name": "RandomForest",
-      "mape": 26.80182863115125,
-      "mae": 960.1949999999999,
-      "mase": 3.705197227383164,
-      "rmsse": 3.3762863413924062
-    },
-    {
-      "model_name": "CatBoost",
-      "mape": 28.084497358324125,
-      "mae": 1010.9981793079247,
-      "mase": 3.9012363643438577,
-      "rmsse": 3.5310117791770645
-    },
-    {
-      "model_name": "Croston",
-      "mape": 32.505002369181156,
-      "mae": 1164.78516375755,
-      "mase": 4.494669061233936,
-      "rmsse": 3.9333619046135264
-    },
-    {
-      "model_name": "LightGBM",
-      "mape": 33.02245085551089,
-      "mae": 1182.9114549842084,
-      "mase": 4.564614732681669,
-      "rmsse": 3.9822091901168926
-    }
-  ],
-  "yearly_forecast_totals": {
-    "LinearRegression": 47731,
-    "Prophet": 48588,
-    "TBATS": 46309,
-    "AutoARIMA": 45464,
-    "XGBoost": 42108,
-    "all_models": 46040
-=======
   "generated_at": "2025-07-14T01:23:29.293578+00:00",
   "model_rankings": [
     {
@@ -175,21 +86,14 @@
     "AutoARIMA": 45634,
     "XGBoost": 42183,
     "all_models": 46183
->>>>>>> d10ccb00
   },
   "current_month_actual": {
     "date": "2025-07",
     "cve_count": 853,
     "cumulative_total": 1936,
-<<<<<<< HEAD
-    "days_elapsed": 13,
-    "total_days": 31,
-    "progress_percentage": 41.9
-=======
     "days_elapsed": 14,
     "total_days": 31,
     "progress_percentage": 45.2
->>>>>>> d10ccb00
   },
   "actuals_cumulative": [
     {
@@ -218,48 +122,17 @@
     },
     {
       "date": "2025-07-01T00:00:00Z",
-<<<<<<< HEAD
-      "cumulative_total": 25290
-    },
-    {
-      "date": "2025-07-13T08:36:18Z",
-      "cumulative_total": 26143
-=======
       "cumulative_total": 25355
     },
     {
       "date": "2025-07-14T01:23:29Z",
       "cumulative_total": 26208
->>>>>>> d10ccb00
     }
   ],
   "cumulative_timelines": {
     "LinearRegression_cumulative": [
       {
         "date": "2025-08-01T00:00:00Z",
-<<<<<<< HEAD
-        "cumulative_total": 28244
-      },
-      {
-        "date": "2025-09-01T00:00:00Z",
-        "cumulative_total": 31578
-      },
-      {
-        "date": "2025-10-01T00:00:00Z",
-        "cumulative_total": 34988
-      },
-      {
-        "date": "2025-11-01T00:00:00Z",
-        "cumulative_total": 39517
-      },
-      {
-        "date": "2025-12-01T00:00:00Z",
-        "cumulative_total": 43621
-      },
-      {
-        "date": "2026-01-01T00:00:00Z",
-        "cumulative_total": 47731
-=======
         "cumulative_total": 28342
       },
       {
@@ -281,35 +154,11 @@
       {
         "date": "2026-01-01T00:00:00Z",
         "cumulative_total": 47901
->>>>>>> d10ccb00
       }
     ],
     "Prophet_cumulative": [
       {
         "date": "2025-08-01T00:00:00Z",
-<<<<<<< HEAD
-        "cumulative_total": 29067
-      },
-      {
-        "date": "2025-09-01T00:00:00Z",
-        "cumulative_total": 32767
-      },
-      {
-        "date": "2025-10-01T00:00:00Z",
-        "cumulative_total": 36713
-      },
-      {
-        "date": "2025-11-01T00:00:00Z",
-        "cumulative_total": 40569
-      },
-      {
-        "date": "2025-12-01T00:00:00Z",
-        "cumulative_total": 44500
-      },
-      {
-        "date": "2026-01-01T00:00:00Z",
-        "cumulative_total": 48588
-=======
         "cumulative_total": 29142
       },
       {
@@ -331,35 +180,11 @@
       {
         "date": "2026-01-01T00:00:00Z",
         "cumulative_total": 48715
->>>>>>> d10ccb00
       }
     ],
     "TBATS_cumulative": [
       {
         "date": "2025-08-01T00:00:00Z",
-<<<<<<< HEAD
-        "cumulative_total": 28711
-      },
-      {
-        "date": "2025-09-01T00:00:00Z",
-        "cumulative_total": 32155
-      },
-      {
-        "date": "2025-10-01T00:00:00Z",
-        "cumulative_total": 35628
-      },
-      {
-        "date": "2025-11-01T00:00:00Z",
-        "cumulative_total": 39139
-      },
-      {
-        "date": "2025-12-01T00:00:00Z",
-        "cumulative_total": 42697
-      },
-      {
-        "date": "2026-01-01T00:00:00Z",
-        "cumulative_total": 46309
-=======
         "cumulative_total": 28794
       },
       {
@@ -381,35 +206,11 @@
       {
         "date": "2026-01-01T00:00:00Z",
         "cumulative_total": 46484
->>>>>>> d10ccb00
       }
     ],
     "AutoARIMA_cumulative": [
       {
         "date": "2025-08-01T00:00:00Z",
-<<<<<<< HEAD
-        "cumulative_total": 28215
-      },
-      {
-        "date": "2025-09-01T00:00:00Z",
-        "cumulative_total": 31519
-      },
-      {
-        "date": "2025-10-01T00:00:00Z",
-        "cumulative_total": 34946
-      },
-      {
-        "date": "2025-11-01T00:00:00Z",
-        "cumulative_total": 38423
-      },
-      {
-        "date": "2025-12-01T00:00:00Z",
-        "cumulative_total": 41931
-      },
-      {
-        "date": "2026-01-01T00:00:00Z",
-        "cumulative_total": 45464
-=======
         "cumulative_total": 28314
       },
       {
@@ -431,35 +232,11 @@
       {
         "date": "2026-01-01T00:00:00Z",
         "cumulative_total": 45634
->>>>>>> d10ccb00
       }
     ],
     "XGBoost_cumulative": [
       {
         "date": "2025-08-01T00:00:00Z",
-<<<<<<< HEAD
-        "cumulative_total": 28605
-      },
-      {
-        "date": "2025-09-01T00:00:00Z",
-        "cumulative_total": 31525
-      },
-      {
-        "date": "2025-10-01T00:00:00Z",
-        "cumulative_total": 34927
-      },
-      {
-        "date": "2025-11-01T00:00:00Z",
-        "cumulative_total": 37414
-      },
-      {
-        "date": "2025-12-01T00:00:00Z",
-        "cumulative_total": 39878
-      },
-      {
-        "date": "2026-01-01T00:00:00Z",
-        "cumulative_total": 42108
-=======
         "cumulative_total": 28688
       },
       {
@@ -481,35 +258,11 @@
       {
         "date": "2026-01-01T00:00:00Z",
         "cumulative_total": 42183
->>>>>>> d10ccb00
       }
     ],
     "all_models_cumulative": [
       {
         "date": "2025-08-01T00:00:00Z",
-<<<<<<< HEAD
-        "cumulative_total": 28568
-      },
-      {
-        "date": "2025-09-01T00:00:00Z",
-        "cumulative_total": 31909
-      },
-      {
-        "date": "2025-10-01T00:00:00Z",
-        "cumulative_total": 35440
-      },
-      {
-        "date": "2025-11-01T00:00:00Z",
-        "cumulative_total": 39012
-      },
-      {
-        "date": "2025-12-01T00:00:00Z",
-        "cumulative_total": 42525
-      },
-      {
-        "date": "2026-01-01T00:00:00Z",
-        "cumulative_total": 46040
-=======
         "cumulative_total": 28656
       },
       {
@@ -531,7 +284,6 @@
       {
         "date": "2026-01-01T00:00:00Z",
         "cumulative_total": 46183
->>>>>>> d10ccb00
       }
     ]
   },
@@ -539,29 +291,6 @@
     "LinearRegression": [
       {
         "date": "2025-08",
-<<<<<<< HEAD
-        "cve_count": 2954
-      },
-      {
-        "date": "2025-09",
-        "cve_count": 3334
-      },
-      {
-        "date": "2025-10",
-        "cve_count": 3410
-      },
-      {
-        "date": "2025-11",
-        "cve_count": 4529
-      },
-      {
-        "date": "2025-12",
-        "cve_count": 4104
-      },
-      {
-        "date": "2026-01",
-        "cve_count": 4110
-=======
         "cve_count": 2987
       },
       {
@@ -583,35 +312,11 @@
       {
         "date": "2026-01",
         "cve_count": 4120
->>>>>>> d10ccb00
       }
     ],
     "Prophet": [
       {
         "date": "2025-08",
-<<<<<<< HEAD
-        "cve_count": 3777
-      },
-      {
-        "date": "2025-09",
-        "cve_count": 3700
-      },
-      {
-        "date": "2025-10",
-        "cve_count": 3946
-      },
-      {
-        "date": "2025-11",
-        "cve_count": 3856
-      },
-      {
-        "date": "2025-12",
-        "cve_count": 3931
-      },
-      {
-        "date": "2026-01",
-        "cve_count": 4088
-=======
         "cve_count": 3787
       },
       {
@@ -633,35 +338,11 @@
       {
         "date": "2026-01",
         "cve_count": 4099
->>>>>>> d10ccb00
       }
     ],
     "TBATS": [
       {
         "date": "2025-08",
-<<<<<<< HEAD
-        "cve_count": 3421
-      },
-      {
-        "date": "2025-09",
-        "cve_count": 3444
-      },
-      {
-        "date": "2025-10",
-        "cve_count": 3473
-      },
-      {
-        "date": "2025-11",
-        "cve_count": 3511
-      },
-      {
-        "date": "2025-12",
-        "cve_count": 3558
-      },
-      {
-        "date": "2026-01",
-        "cve_count": 3612
-=======
         "cve_count": 3439
       },
       {
@@ -683,35 +364,11 @@
       {
         "date": "2026-01",
         "cve_count": 3631
->>>>>>> d10ccb00
       }
     ],
     "AutoARIMA": [
       {
         "date": "2025-08",
-<<<<<<< HEAD
-        "cve_count": 2925
-      },
-      {
-        "date": "2025-09",
-        "cve_count": 3304
-      },
-      {
-        "date": "2025-10",
-        "cve_count": 3427
-      },
-      {
-        "date": "2025-11",
-        "cve_count": 3477
-      },
-      {
-        "date": "2025-12",
-        "cve_count": 3508
-      },
-      {
-        "date": "2026-01",
-        "cve_count": 3533
-=======
         "cve_count": 2959
       },
       {
@@ -733,35 +390,11 @@
       {
         "date": "2026-01",
         "cve_count": 3545
->>>>>>> d10ccb00
       }
     ],
     "XGBoost": [
       {
         "date": "2025-08",
-<<<<<<< HEAD
-        "cve_count": 3315
-      },
-      {
-        "date": "2025-09",
-        "cve_count": 2920
-      },
-      {
-        "date": "2025-10",
-        "cve_count": 3402
-      },
-      {
-        "date": "2025-11",
-        "cve_count": 2487
-      },
-      {
-        "date": "2025-12",
-        "cve_count": 2464
-      },
-      {
-        "date": "2026-01",
-        "cve_count": 2230
-=======
         "cve_count": 3333
       },
       {
@@ -783,16 +416,11 @@
       {
         "date": "2026-01",
         "cve_count": 2220
->>>>>>> d10ccb00
       }
     ]
   },
   "summary": {
-<<<<<<< HEAD
-    "total_historical_cves": 206083,
-=======
     "total_historical_cves": 206148,
->>>>>>> d10ccb00
     "cumulative_cves_2024": 39943,
     "data_period": {
       "start": "2017-01-31",
@@ -811,11 +439,7 @@
           "PUBLISHED": 2443,
           "FORECAST": 2559,
           "ERROR": 116,
-<<<<<<< HEAD
-          "PERCENT_ERROR": 4.7862684340876465
-=======
           "PERCENT_ERROR": 4.786268434087608
->>>>>>> d10ccb00
         },
         {
           "MONTH": "2023-12",
@@ -850,22 +474,14 @@
           "PUBLISHED": 3605,
           "FORECAST": 2740,
           "ERROR": -864,
-<<<<<<< HEAD
-          "PERCENT_ERROR": -23.991539024696223
-=======
           "PERCENT_ERROR": -23.991539024696237
->>>>>>> d10ccb00
         },
         {
           "MONTH": "2024-05",
           "PUBLISHED": 4994,
           "FORECAST": 2629,
           "ERROR": -2364,
-<<<<<<< HEAD
-          "PERCENT_ERROR": -47.35499914244728
-=======
           "PERCENT_ERROR": -47.35499914244727
->>>>>>> d10ccb00
         },
         {
           "MONTH": "2024-06",
@@ -879,11 +495,7 @@
           "PUBLISHED": 3117,
           "FORECAST": 2725,
           "ERROR": -391,
-<<<<<<< HEAD
-          "PERCENT_ERROR": -12.561704312037023
-=======
           "PERCENT_ERROR": -12.561704312037037
->>>>>>> d10ccb00
         },
         {
           "MONTH": "2024-08",
@@ -897,11 +509,7 @@
           "PUBLISHED": 2516,
           "FORECAST": 2766,
           "ERROR": 250,
-<<<<<<< HEAD
-          "PERCENT_ERROR": 9.937697383655369
-=======
           "PERCENT_ERROR": 9.937697383655351
->>>>>>> d10ccb00
         },
         {
           "MONTH": "2024-10",
@@ -915,22 +523,14 @@
           "PUBLISHED": 4054,
           "FORECAST": 2837,
           "ERROR": -1216,
-<<<<<<< HEAD
-          "PERCENT_ERROR": -30.01749005346622
-=======
           "PERCENT_ERROR": -30.01749005346623
->>>>>>> d10ccb00
         },
         {
           "MONTH": "2024-12",
           "PUBLISHED": 3433,
           "FORECAST": 2864,
           "ERROR": -568,
-<<<<<<< HEAD
-          "PERCENT_ERROR": -16.56382120769534
-=======
           "PERCENT_ERROR": -16.563821207695366
->>>>>>> d10ccb00
         },
         {
           "MONTH": "2025-01",
@@ -951,22 +551,14 @@
           "PUBLISHED": 4017,
           "FORECAST": 2950,
           "ERROR": -1066,
-<<<<<<< HEAD
-          "PERCENT_ERROR": -26.53876281976836
-=======
           "PERCENT_ERROR": -26.53876281976837
->>>>>>> d10ccb00
         },
         {
           "MONTH": "2025-04",
           "PUBLISHED": 4032,
           "FORECAST": 3005,
           "ERROR": -1026,
-<<<<<<< HEAD
-          "PERCENT_ERROR": -25.470563069781033
-=======
           "PERCENT_ERROR": -25.470563069781043
->>>>>>> d10ccb00
         },
         {
           "MONTH": "2025-05",
@@ -984,17 +576,6 @@
         },
         {
           "MONTH": "2025-07",
-<<<<<<< HEAD
-          "PUBLISHED": 1622,
-          "FORECAST": 3089,
-          "ERROR": 1467,
-          "PERCENT_ERROR": 90.48918812579255
-        }
-      ],
-      "summary_stats": {
-        "mean_absolute_error": -558.5610379820458,
-        "mean_absolute_percentage_error": -11.63588217648213
-=======
           "PUBLISHED": 1687,
           "FORECAST": 3089,
           "ERROR": 1402,
@@ -1004,7 +585,6 @@
       "summary_stats": {
         "mean_absolute_error": -561.6562760772844,
         "mean_absolute_percentage_error": -11.985383890659929
->>>>>>> d10ccb00
       }
     },
     "Prophet": {
@@ -1014,230 +594,139 @@
           "PUBLISHED": 2443,
           "FORECAST": 2380,
           "ERROR": -62,
-<<<<<<< HEAD
-          "PERCENT_ERROR": -2.538683607401281
-=======
           "PERCENT_ERROR": -2.538643059543886
->>>>>>> d10ccb00
         },
         {
           "MONTH": "2023-12",
           "PUBLISHED": 2674,
           "FORECAST": 2501,
           "ERROR": -172,
-<<<<<<< HEAD
-          "PERCENT_ERROR": -6.4576675464461415
-=======
           "PERCENT_ERROR": -6.457632568225119
->>>>>>> d10ccb00
         },
         {
           "MONTH": "2024-01",
           "PUBLISHED": 2591,
           "FORECAST": 2642,
           "ERROR": 51,
-<<<<<<< HEAD
-          "PERCENT_ERROR": 1.9804671755037626
-=======
           "PERCENT_ERROR": 1.9804986774694722
->>>>>>> d10ccb00
         },
         {
           "MONTH": "2024-02",
           "PUBLISHED": 2784,
           "FORECAST": 2473,
           "ERROR": -310,
-<<<<<<< HEAD
-          "PERCENT_ERROR": -11.13625818676309
-=======
           "PERCENT_ERROR": -11.136225480945544
->>>>>>> d10ccb00
         },
         {
           "MONTH": "2024-03",
           "PUBLISHED": 3299,
           "FORECAST": 2648,
           "ERROR": -650,
-<<<<<<< HEAD
-          "PERCENT_ERROR": -19.725202879116345
-=======
           "PERCENT_ERROR": -19.72515599924792
->>>>>>> d10ccb00
         },
         {
           "MONTH": "2024-04",
           "PUBLISHED": 3605,
           "FORECAST": 3080,
           "ERROR": -524,
-<<<<<<< HEAD
-          "PERCENT_ERROR": -14.53616695675278
-=======
           "PERCENT_ERROR": -14.53614758281879
->>>>>>> d10ccb00
         },
         {
           "MONTH": "2024-05",
           "PUBLISHED": 4994,
           "FORECAST": 2252,
           "ERROR": -2741,
-<<<<<<< HEAD
-          "PERCENT_ERROR": -54.88865952092213
-=======
           "PERCENT_ERROR": -54.888639583603315
->>>>>>> d10ccb00
         },
         {
           "MONTH": "2024-06",
           "PUBLISHED": 3082,
           "FORECAST": 2832,
           "ERROR": -249,
-<<<<<<< HEAD
-          "PERCENT_ERROR": -8.103046246246656
-=======
           "PERCENT_ERROR": -8.103009878164626
->>>>>>> d10ccb00
         },
         {
           "MONTH": "2024-07",
           "PUBLISHED": 3117,
           "FORECAST": 2708,
           "ERROR": -408,
-<<<<<<< HEAD
-          "PERCENT_ERROR": -13.10465759628807
-=======
           "PERCENT_ERROR": -13.104615865946476
->>>>>>> d10ccb00
         },
         {
           "MONTH": "2024-08",
           "PUBLISHED": 2898,
           "FORECAST": 2716,
           "ERROR": -181,
-<<<<<<< HEAD
-          "PERCENT_ERROR": -6.263987228968817
-=======
           "PERCENT_ERROR": -6.263941409816763
->>>>>>> d10ccb00
         },
         {
           "MONTH": "2024-09",
           "PUBLISHED": 2516,
           "FORECAST": 2927,
           "ERROR": 411,
-<<<<<<< HEAD
-          "PERCENT_ERROR": 16.372786086663417
-=======
           "PERCENT_ERROR": 16.372812004757815
->>>>>>> d10ccb00
         },
         {
           "MONTH": "2024-10",
           "PUBLISHED": 3570,
           "FORECAST": 2860,
           "ERROR": -709,
-<<<<<<< HEAD
-          "PERCENT_ERROR": -19.878738041548374
-=======
           "PERCENT_ERROR": -19.878696370066436
->>>>>>> d10ccb00
         },
         {
           "MONTH": "2024-11",
           "PUBLISHED": 4054,
           "FORECAST": 2512,
           "ERROR": -1541,
-<<<<<<< HEAD
-          "PERCENT_ERROR": -38.0312142355313
-=======
           "PERCENT_ERROR": -38.0311815580402
->>>>>>> d10ccb00
         },
         {
           "MONTH": "2024-12",
           "PUBLISHED": 3433,
           "FORECAST": 2820,
           "ERROR": -612,
-<<<<<<< HEAD
-          "PERCENT_ERROR": -17.83678089138543
-=======
           "PERCENT_ERROR": -17.83674448158084
->>>>>>> d10ccb00
         },
         {
           "MONTH": "2025-01",
           "PUBLISHED": 4275,
           "FORECAST": 2778,
           "ERROR": -1496,
-<<<<<<< HEAD
-          "PERCENT_ERROR": -35.015207487028604
-=======
           "PERCENT_ERROR": -35.015180744212024
->>>>>>> d10ccb00
         },
         {
           "MONTH": "2025-02",
           "PUBLISHED": 3676,
           "FORECAST": 2758,
           "ERROR": -917,
-<<<<<<< HEAD
-          "PERCENT_ERROR": -24.963230930388935
-=======
           "PERCENT_ERROR": -24.96319738238515
->>>>>>> d10ccb00
         },
         {
           "MONTH": "2025-03",
           "PUBLISHED": 4017,
           "FORECAST": 2955,
           "ERROR": -1061,
-<<<<<<< HEAD
-          "PERCENT_ERROR": -26.41808572394881
-=======
           "PERCENT_ERROR": -26.418039701399103
->>>>>>> d10ccb00
         },
         {
           "MONTH": "2025-04",
           "PUBLISHED": 4032,
           "FORECAST": 3266,
           "ERROR": -765,
-<<<<<<< HEAD
-          "PERCENT_ERROR": -18.977827386888595
-=======
           "PERCENT_ERROR": -18.97780273617947
->>>>>>> d10ccb00
         },
         {
           "MONTH": "2025-05",
           "PUBLISHED": 3982,
           "FORECAST": 2717,
           "ERROR": -1264,
-<<<<<<< HEAD
-          "PERCENT_ERROR": -31.75385663148116
-=======
           "PERCENT_ERROR": -31.753823692497928
->>>>>>> d10ccb00
         },
         {
           "MONTH": "2025-06",
           "PUBLISHED": 3686,
           "FORECAST": 3093,
           "ERROR": -592,
-<<<<<<< HEAD
-          "PERCENT_ERROR": -16.070801458803572
-        },
-        {
-          "MONTH": "2025-07",
-          "PUBLISHED": 1622,
-          "FORECAST": 3065,
-          "ERROR": 1443,
-          "PERCENT_ERROR": 89.01333504921783
-        }
-      ],
-      "summary_stats": {
-        "mean_absolute_error": -588.3273190135797,
-        "mean_absolute_percentage_error": -12.301594487834526
-=======
           "PERCENT_ERROR": -16.070762664575145
         },
         {
@@ -1251,7 +740,6 @@
       "summary_stats": {
         "mean_absolute_error": -591.4213699295517,
         "mean_absolute_percentage_error": -12.648350995179742
->>>>>>> d10ccb00
       }
     },
     "TBATS": {
@@ -1259,270 +747,139 @@
         {
           "MONTH": "2023-11",
           "PUBLISHED": 2443,
-<<<<<<< HEAD
-          "FORECAST": 2421,
-          "ERROR": -21,
-          "PERCENT_ERROR": -0.8893719913258132
-=======
           "FORECAST": 2409,
           "ERROR": -33,
           "PERCENT_ERROR": -1.3694522952489805
->>>>>>> d10ccb00
         },
         {
           "MONTH": "2023-12",
           "PUBLISHED": 2674,
-<<<<<<< HEAD
-          "FORECAST": 2435,
-          "ERROR": -238,
-          "PERCENT_ERROR": -8.916160332025068
-=======
           "FORECAST": 2424,
           "ERROR": -249,
           "PERCENT_ERROR": -9.314066962335863
->>>>>>> d10ccb00
         },
         {
           "MONTH": "2024-01",
           "PUBLISHED": 2591,
-<<<<<<< HEAD
-          "FORECAST": 2469,
-          "ERROR": -121,
-          "PERCENT_ERROR": -4.691437186220713
-=======
           "FORECAST": 2447,
           "ERROR": -143,
           "PERCENT_ERROR": -5.547589478835305
->>>>>>> d10ccb00
         },
         {
           "MONTH": "2024-02",
           "PUBLISHED": 2784,
-<<<<<<< HEAD
-          "FORECAST": 2520,
-          "ERROR": -263,
-          "PERCENT_ERROR": -9.469570227350497
-=======
           "FORECAST": 2476,
           "ERROR": -307,
           "PERCENT_ERROR": -11.05950769651817
->>>>>>> d10ccb00
         },
         {
           "MONTH": "2024-03",
           "PUBLISHED": 3299,
-<<<<<<< HEAD
-          "FORECAST": 2581,
-          "ERROR": -717,
-          "PERCENT_ERROR": -21.755583387178696
-=======
           "FORECAST": 2509,
           "ERROR": -789,
           "PERCENT_ERROR": -23.9356146888918
->>>>>>> d10ccb00
         },
         {
           "MONTH": "2024-04",
           "PUBLISHED": 3605,
-<<<<<<< HEAD
-          "FORECAST": 2642,
-          "ERROR": -962,
-          "PERCENT_ERROR": -26.70041709299508
-=======
           "FORECAST": 2543,
           "ERROR": -1061,
           "PERCENT_ERROR": -29.438368102235096
->>>>>>> d10ccb00
         },
         {
           "MONTH": "2024-05",
           "PUBLISHED": 4994,
-<<<<<<< HEAD
-          "FORECAST": 2694,
-          "ERROR": -2299,
-          "PERCENT_ERROR": -46.054130936217305
-=======
           "FORECAST": 2575,
           "ERROR": -2418,
           "PERCENT_ERROR": -48.42602155038357
->>>>>>> d10ccb00
         },
         {
           "MONTH": "2024-06",
           "PUBLISHED": 3082,
-<<<<<<< HEAD
-          "FORECAST": 2728,
-          "ERROR": -353,
-          "PERCENT_ERROR": -11.458317772061893
-=======
           "FORECAST": 2601,
           "ERROR": -480,
           "PERCENT_ERROR": -15.576514024256479
->>>>>>> d10ccb00
         },
         {
           "MONTH": "2024-07",
           "PUBLISHED": 3117,
-<<<<<<< HEAD
-          "FORECAST": 2744,
-          "ERROR": -372,
-          "PERCENT_ERROR": -11.963463837948458
-=======
           "FORECAST": 2621,
           "ERROR": -495,
           "PERCENT_ERROR": -15.905489121737022
->>>>>>> d10ccb00
         },
         {
           "MONTH": "2024-08",
           "PUBLISHED": 2898,
-<<<<<<< HEAD
-          "FORECAST": 2742,
-          "ERROR": -155,
-          "PERCENT_ERROR": -5.37323307470437
-=======
           "FORECAST": 2633,
           "ERROR": -264,
           "PERCENT_ERROR": -9.111785561309363
->>>>>>> d10ccb00
         },
         {
           "MONTH": "2024-09",
           "PUBLISHED": 2516,
-<<<<<<< HEAD
-          "FORECAST": 2730,
-          "ERROR": 214,
-          "PERCENT_ERROR": 8.524433306761543
-=======
           "FORECAST": 2642,
           "ERROR": 126,
           "PERCENT_ERROR": 5.022956880677825
->>>>>>> d10ccb00
         },
         {
           "MONTH": "2024-10",
           "PUBLISHED": 3570,
-<<<<<<< HEAD
-          "FORECAST": 2718,
-          "ERROR": -851,
-          "PERCENT_ERROR": -23.853914343220126
-=======
           "FORECAST": 2650,
           "ERROR": -919,
           "PERCENT_ERROR": -25.76889886467856
->>>>>>> d10ccb00
         },
         {
           "MONTH": "2024-11",
           "PUBLISHED": 4054,
-<<<<<<< HEAD
-          "FORECAST": 2715,
-          "ERROR": -1338,
-          "PERCENT_ERROR": -33.006519576005225
-=======
           "FORECAST": 2660,
           "ERROR": -1393,
           "PERCENT_ERROR": -34.36797387779031
->>>>>>> d10ccb00
         },
         {
           "MONTH": "2024-12",
           "PUBLISHED": 3433,
-<<<<<<< HEAD
-          "FORECAST": 2730,
-          "ERROR": -702,
-          "PERCENT_ERROR": -20.47116437930388
-=======
           "FORECAST": 2677,
           "ERROR": -755,
           "PERCENT_ERROR": -22.00964486062691
->>>>>>> d10ccb00
         },
         {
           "MONTH": "2025-01",
           "PUBLISHED": 4275,
-<<<<<<< HEAD
-          "FORECAST": 2764,
-          "ERROR": -1510,
-          "PERCENT_ERROR": -35.34297271013103
-=======
           "FORECAST": 2701,
           "ERROR": -1573,
           "PERCENT_ERROR": -36.80480305397727
->>>>>>> d10ccb00
         },
         {
           "MONTH": "2025-02",
           "PUBLISHED": 3676,
-<<<<<<< HEAD
-          "FORECAST": 2815,
-          "ERROR": -860,
-          "PERCENT_ERROR": -23.421920048762775
-=======
           "FORECAST": 2732,
           "ERROR": -943,
           "PERCENT_ERROR": -25.65718484778162
->>>>>>> d10ccb00
         },
         {
           "MONTH": "2025-03",
           "PUBLISHED": 4017,
-<<<<<<< HEAD
-          "FORECAST": 2875,
-          "ERROR": -1141,
-          "PERCENT_ERROR": -28.406115056162744
-=======
           "FORECAST": 2768,
           "ERROR": -1248,
           "PERCENT_ERROR": -31.07118710509098
->>>>>>> d10ccb00
         },
         {
           "MONTH": "2025-04",
           "PUBLISHED": 4032,
-<<<<<<< HEAD
-          "FORECAST": 2937,
-          "ERROR": -1094,
-          "PERCENT_ERROR": -27.155431102813864
-=======
           "FORECAST": 2806,
           "ERROR": -1225,
           "PERCENT_ERROR": -30.40409702254302
->>>>>>> d10ccb00
         },
         {
           "MONTH": "2025-05",
           "PUBLISHED": 3982,
-<<<<<<< HEAD
-          "FORECAST": 2988,
-          "ERROR": -993,
-          "PERCENT_ERROR": -24.944757529322768
-=======
           "FORECAST": 2840,
           "ERROR": -1141,
           "PERCENT_ERROR": -28.663941966185224
->>>>>>> d10ccb00
         },
         {
           "MONTH": "2025-06",
           "PUBLISHED": 3686,
-<<<<<<< HEAD
-          "FORECAST": 3023,
-          "ERROR": -662,
-          "PERCENT_ERROR": -17.973475301081553
-        },
-        {
-          "MONTH": "2025-07",
-          "PUBLISHED": 1622,
-          "FORECAST": 3038,
-          "ERROR": 1416,
-          "PERCENT_ERROR": 87.34536906955897
-        }
-      ],
-      "summary_stats": {
-        "mean_absolute_error": -620.581848950322,
-        "mean_absolute_percentage_error": -13.618007309929112
-=======
           "FORECAST": 2869,
           "ERROR": -816,
           "PERCENT_ERROR": -22.16212876087512
@@ -1538,7 +895,6 @@
       "summary_stats": {
         "mean_absolute_error": -711.0317760447206,
         "mean_absolute_percentage_error": -16.679140198126646
->>>>>>> d10ccb00
       }
     },
     "AutoARIMA": {
@@ -1548,230 +904,139 @@
           "PUBLISHED": 2443,
           "FORECAST": 2443,
           "ERROR": 0,
-<<<<<<< HEAD
-          "PERCENT_ERROR": 0.040004612086808077
-=======
           "PERCENT_ERROR": 0.039999887831169346
->>>>>>> d10ccb00
         },
         {
           "MONTH": "2023-12",
           "PUBLISHED": 2674,
           "FORECAST": 2460,
           "ERROR": -213,
-<<<<<<< HEAD
-          "PERCENT_ERROR": -7.995777028189376
-=======
           "PERCENT_ERROR": -7.995782069252819
->>>>>>> d10ccb00
         },
         {
           "MONTH": "2024-01",
           "PUBLISHED": 2591,
           "FORECAST": 2476,
           "ERROR": -114,
-<<<<<<< HEAD
-          "PERCENT_ERROR": -4.422673413386667
-=======
           "PERCENT_ERROR": -4.4226793640816755
->>>>>>> d10ccb00
         },
         {
           "MONTH": "2024-02",
           "PUBLISHED": 2784,
           "FORECAST": 2492,
           "ERROR": -291,
-<<<<<<< HEAD
-          "PERCENT_ERROR": -10.466086873129065
-=======
           "PERCENT_ERROR": -10.46609310757513
->>>>>>> d10ccb00
         },
         {
           "MONTH": "2024-03",
           "PUBLISHED": 3299,
           "FORECAST": 2508,
           "ERROR": -790,
-<<<<<<< HEAD
-          "PERCENT_ERROR": -23.951508001060255
-=======
           "PERCENT_ERROR": -23.951513849846226
->>>>>>> d10ccb00
         },
         {
           "MONTH": "2024-04",
           "PUBLISHED": 3605,
           "FORECAST": 2525,
           "ERROR": -1079,
-<<<<<<< HEAD
-          "PERCENT_ERROR": -29.956855460805627
-=======
           "PERCENT_ERROR": -29.956861350845017
->>>>>>> d10ccb00
         },
         {
           "MONTH": "2024-05",
           "PUBLISHED": 4994,
           "FORECAST": 2541,
           "ERROR": -2452,
-<<<<<<< HEAD
-          "PERCENT_ERROR": -49.113516815560814
-=======
           "PERCENT_ERROR": -49.11352145553662
->>>>>>> d10ccb00
         },
         {
           "MONTH": "2024-06",
           "PUBLISHED": 3082,
           "FORECAST": 2557,
           "ERROR": -524,
-<<<<<<< HEAD
-          "PERCENT_ERROR": -17.018605456722003
-=======
           "PERCENT_ERROR": -17.018613604186697
->>>>>>> d10ccb00
         },
         {
           "MONTH": "2024-07",
           "PUBLISHED": 3117,
           "FORECAST": 2573,
           "ERROR": -543,
-<<<<<<< HEAD
-          "PERCENT_ERROR": -17.430151125544953
-=======
           "PERCENT_ERROR": -17.430159803418988
->>>>>>> d10ccb00
         },
         {
           "MONTH": "2024-08",
           "PUBLISHED": 2898,
           "FORECAST": 2589,
           "ERROR": -308,
-<<<<<<< HEAD
-          "PERCENT_ERROR": -10.630855796766781
-=======
           "PERCENT_ERROR": -10.6308657993135
->>>>>>> d10ccb00
         },
         {
           "MONTH": "2024-09",
           "PUBLISHED": 2516,
           "FORECAST": 2606,
           "ERROR": 90,
-<<<<<<< HEAD
-          "PERCENT_ERROR": 3.582408926972755
-=======
           "PERCENT_ERROR": 3.5823966353083834
->>>>>>> d10ccb00
         },
         {
           "MONTH": "2024-10",
           "PUBLISHED": 3570,
           "FORECAST": 2622,
           "ERROR": -947,
-<<<<<<< HEAD
-          "PERCENT_ERROR": -26.544845428695535
-=======
           "PERCENT_ERROR": -26.544854634374705
->>>>>>> d10ccb00
         },
         {
           "MONTH": "2024-11",
           "PUBLISHED": 4054,
           "FORECAST": 2638,
           "ERROR": -1415,
-<<<<<<< HEAD
-          "PERCENT_ERROR": -34.91453804172409
-=======
           "PERCENT_ERROR": -34.914546626509924
->>>>>>> d10ccb00
         },
         {
           "MONTH": "2024-12",
           "PUBLISHED": 3433,
           "FORECAST": 2654,
           "ERROR": -778,
-<<<<<<< HEAD
-          "PERCENT_ERROR": -22.66879588169414
-=======
           "PERCENT_ERROR": -22.6688065840445
->>>>>>> d10ccb00
         },
         {
           "MONTH": "2025-01",
           "PUBLISHED": 4275,
           "FORECAST": 2670,
           "ERROR": -1604,
-<<<<<<< HEAD
-          "PERCENT_ERROR": -37.52056498305554
-=======
           "PERCENT_ERROR": -37.520574030918915
->>>>>>> d10ccb00
         },
         {
           "MONTH": "2025-02",
           "PUBLISHED": 3676,
           "FORECAST": 2687,
           "ERROR": -988,
-<<<<<<< HEAD
-          "PERCENT_ERROR": -26.898491388266837
-=======
           "PERCENT_ERROR": -26.898502437794324
->>>>>>> d10ccb00
         },
         {
           "MONTH": "2025-03",
           "PUBLISHED": 4017,
           "FORECAST": 2703,
           "ERROR": -1313,
-<<<<<<< HEAD
-          "PERCENT_ERROR": -32.70034687178874
-=======
           "PERCENT_ERROR": -32.70035746589133
->>>>>>> d10ccb00
         },
         {
           "MONTH": "2025-04",
           "PUBLISHED": 4032,
           "FORECAST": 2719,
           "ERROR": -1312,
-<<<<<<< HEAD
-          "PERCENT_ERROR": -32.54854474818497
-=======
           "PERCENT_ERROR": -32.54855578364062
->>>>>>> d10ccb00
         },
         {
           "MONTH": "2025-05",
           "PUBLISHED": 3982,
           "FORECAST": 2735,
           "ERROR": -1246,
-<<<<<<< HEAD
-          "PERCENT_ERROR": -31.294367520187915
-=======
           "PERCENT_ERROR": -31.294379181012705
->>>>>>> d10ccb00
         },
         {
           "MONTH": "2025-06",
           "PUBLISHED": 3686,
           "FORECAST": 2752,
           "ERROR": -933,
-<<<<<<< HEAD
-          "PERCENT_ERROR": -25.337116252331725
-        },
-        {
-          "MONTH": "2025-07",
-          "PUBLISHED": 1622,
-          "FORECAST": 2768,
-          "ERROR": 1146,
-          "PERCENT_ERROR": 70.67136279482045
-        }
-      ],
-      "summary_stats": {
-        "mean_absolute_error": -743.8665913973658,
-        "mean_absolute_percentage_error": -17.481898321581667
-=======
           "PERCENT_ERROR": -25.337129375460165
         },
         {
@@ -1785,7 +1050,6 @@
       "summary_stats": {
         "mean_absolute_error": -746.9621387508791,
         "mean_absolute_percentage_error": -17.795048738477764
->>>>>>> d10ccb00
       }
     },
     "XGBoost": {
@@ -1793,270 +1057,139 @@
         {
           "MONTH": "2023-11",
           "PUBLISHED": 2443,
-<<<<<<< HEAD
-          "FORECAST": 2504,
-          "ERROR": 61,
-          "PERCENT_ERROR": 2.531707301473598
-=======
           "FORECAST": 2496,
           "ERROR": 53,
           "PERCENT_ERROR": 2.1734911449805567
->>>>>>> d10ccb00
         },
         {
           "MONTH": "2023-12",
           "PUBLISHED": 2674,
-<<<<<<< HEAD
-          "FORECAST": 2454,
-          "ERROR": -219,
-          "PERCENT_ERROR": -8.226726477772065
-=======
           "FORECAST": 2448,
           "ERROR": -225,
           "PERCENT_ERROR": -8.439943232283097
->>>>>>> d10ccb00
         },
         {
           "MONTH": "2024-01",
           "PUBLISHED": 2591,
-<<<<<<< HEAD
-          "FORECAST": 2610,
-          "ERROR": 19,
-          "PERCENT_ERROR": 0.7652974690032806
-=======
           "FORECAST": 2614,
           "ERROR": 23,
           "PERCENT_ERROR": 0.9168606474334234
->>>>>>> d10ccb00
         },
         {
           "MONTH": "2024-02",
           "PUBLISHED": 2784,
-<<<<<<< HEAD
-          "FORECAST": 2401,
-          "ERROR": -382,
-          "PERCENT_ERROR": -13.725763079763828
-=======
           "FORECAST": 2355,
           "ERROR": -428,
           "PERCENT_ERROR": -15.390339116940552
->>>>>>> d10ccb00
         },
         {
           "MONTH": "2024-03",
           "PUBLISHED": 3299,
-<<<<<<< HEAD
-          "FORECAST": 2562,
-          "ERROR": -736,
-          "PERCENT_ERROR": -22.313639076235223
-=======
           "FORECAST": 2633,
           "ERROR": -665,
           "PERCENT_ERROR": -20.18478314924977
->>>>>>> d10ccb00
         },
         {
           "MONTH": "2024-04",
           "PUBLISHED": 3605,
-<<<<<<< HEAD
-          "FORECAST": 2583,
-          "ERROR": -1021,
-          "PERCENT_ERROR": -28.344577572382107
-=======
           "FORECAST": 2564,
           "ERROR": -1040,
           "PERCENT_ERROR": -28.850845992978503
->>>>>>> d10ccb00
         },
         {
           "MONTH": "2024-05",
           "PUBLISHED": 4994,
-<<<<<<< HEAD
-          "FORECAST": 2386,
-          "ERROR": -2607,
-          "PERCENT_ERROR": -52.21490397852423
-=======
           "FORECAST": 2435,
           "ERROR": -2558,
           "PERCENT_ERROR": -51.235686925873544
->>>>>>> d10ccb00
         },
         {
           "MONTH": "2024-06",
           "PUBLISHED": 3082,
-<<<<<<< HEAD
-          "FORECAST": 2609,
-          "ERROR": -472,
-          "PERCENT_ERROR": -15.333219474975666
-=======
           "FORECAST": 2644,
           "ERROR": -437,
           "PERCENT_ERROR": -14.183722712017358
->>>>>>> d10ccb00
         },
         {
           "MONTH": "2024-07",
           "PUBLISHED": 3117,
-<<<<<<< HEAD
-          "FORECAST": 2564,
-          "ERROR": -552,
-          "PERCENT_ERROR": -17.723959273239494
-=======
           "FORECAST": 2569,
           "ERROR": -547,
           "PERCENT_ERROR": -17.550115796438885
->>>>>>> d10ccb00
         },
         {
           "MONTH": "2024-08",
           "PUBLISHED": 2898,
-<<<<<<< HEAD
-          "FORECAST": 2540,
-          "ERROR": -357,
-          "PERCENT_ERROR": -12.34349895132419
-=======
           "FORECAST": 2637,
           "ERROR": -260,
           "PERCENT_ERROR": -8.987062400254487
->>>>>>> d10ccb00
         },
         {
           "MONTH": "2024-09",
           "PUBLISHED": 2516,
-<<<<<<< HEAD
-          "FORECAST": 2607,
-          "ERROR": 91,
-          "PERCENT_ERROR": 3.6474764631359298
-=======
           "FORECAST": 2643,
           "ERROR": 127,
           "PERCENT_ERROR": 5.0615999012569555
->>>>>>> d10ccb00
         },
         {
           "MONTH": "2024-10",
           "PUBLISHED": 3570,
-<<<<<<< HEAD
-          "FORECAST": 2589,
-          "ERROR": -980,
-          "PERCENT_ERROR": -27.461587173932074
-=======
           "FORECAST": 2666,
           "ERROR": -903,
           "PERCENT_ERROR": -25.314148120185575
->>>>>>> d10ccb00
         },
         {
           "MONTH": "2024-11",
           "PUBLISHED": 4054,
-<<<<<<< HEAD
-          "FORECAST": 2572,
-          "ERROR": -1481,
-          "PERCENT_ERROR": -36.54876091707264
-=======
           "FORECAST": 2637,
           "ERROR": -1416,
           "PERCENT_ERROR": -34.93398206246916
->>>>>>> d10ccb00
         },
         {
           "MONTH": "2024-12",
           "PUBLISHED": 3433,
-<<<<<<< HEAD
-          "FORECAST": 2582,
-          "ERROR": -850,
-          "PERCENT_ERROR": -24.77715145281095
-=======
           "FORECAST": 2641,
           "ERROR": -791,
           "PERCENT_ERROR": -23.05293406823478
->>>>>>> d10ccb00
         },
         {
           "MONTH": "2025-01",
           "PUBLISHED": 4275,
-<<<<<<< HEAD
-          "FORECAST": 2582,
-          "ERROR": -1692,
-          "PERCENT_ERROR": -39.59297331871345
-=======
           "FORECAST": 2640,
           "ERROR": -1634,
           "PERCENT_ERROR": -38.22672811586257
->>>>>>> d10ccb00
         },
         {
           "MONTH": "2025-02",
           "PUBLISHED": 3676,
-<<<<<<< HEAD
-          "FORECAST": 2571,
-          "ERROR": -1104,
-          "PERCENT_ERROR": -30.04915488557535
-=======
           "FORECAST": 2626,
           "ERROR": -1049,
           "PERCENT_ERROR": -28.547470873146764
->>>>>>> d10ccb00
         },
         {
           "MONTH": "2025-03",
           "PUBLISHED": 4017,
-<<<<<<< HEAD
-          "FORECAST": 2582,
-          "ERROR": -1434,
-          "PERCENT_ERROR": -35.7132090957182
-=======
           "FORECAST": 2640,
           "ERROR": -1376,
           "PERCENT_ERROR": -34.27330208916791
->>>>>>> d10ccb00
         },
         {
           "MONTH": "2025-04",
           "PUBLISHED": 4032,
-<<<<<<< HEAD
-          "FORECAST": 2601,
-          "ERROR": -1430,
-          "PERCENT_ERROR": -35.4691157265315
-=======
           "FORECAST": 2640,
           "ERROR": -1391,
           "PERCENT_ERROR": -34.50396098787822
->>>>>>> d10ccb00
         },
         {
           "MONTH": "2025-05",
           "PUBLISHED": 3982,
-<<<<<<< HEAD
-          "FORECAST": 2582,
-          "ERROR": -1399,
-          "PERCENT_ERROR": -35.148156940607734
-=======
           "FORECAST": 2640,
           "ERROR": -1341,
           "PERCENT_ERROR": -33.683319321713334
->>>>>>> d10ccb00
         },
         {
           "MONTH": "2025-06",
           "PUBLISHED": 3686,
-<<<<<<< HEAD
-          "FORECAST": 2582,
-          "ERROR": -1103,
-          "PERCENT_ERROR": -29.94030410675529
-        },
-        {
-          "MONTH": "2025-07",
-          "PUBLISHED": 1622,
-          "FORECAST": 2582,
-          "ERROR": 960,
-          "PERCENT_ERROR": 59.210874884401974
-        }
-      ],
-      "summary_stats": {
-        "mean_absolute_error": -794.9688197544643,
-        "mean_absolute_percentage_error": -18.989111684948533
-=======
           "FORECAST": 2640,
           "ERROR": -1045,
           "PERCENT_ERROR": -28.35593345174308
@@ -2072,7 +1205,6 @@
       "summary_stats": {
         "mean_absolute_error": -759.7156808035714,
         "mean_absolute_percentage_error": -18.141766670549504
->>>>>>> d10ccb00
       }
     }
   }
