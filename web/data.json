{
<<<<<<< HEAD
  "generated_at": "2025-07-18T07:23:40.324403+00:00",
  "model_rankings": [
    {
      "model_name": "LinearRegression",
      "split_ratio": 0.9,
      "mape": 12.73720392500858,
      "mae": 352.76002817946676,
      "mase": 0,
      "rmsse": 0,
      "hyperparameters": {
        "lags": 6,
        "lags_past_covariates": null,
        "output_chunk_length": 6,
        "fit_intercept": true,
        "multi_models": false,
        "n_jobs": 1,
        "output_chunk_shift": 0,
        "positive": true,
        "likelihood": null,
        "quantiles": null
      },
      "tuned_at": "2025-07-18T08:53:22.407739"
    },
    {
      "model_name": "LightGBM",
      "split_ratio": 0.95,
      "mape": 13.165396007098503,
      "mae": 342.8689990515622,
      "mase": 0,
      "rmsse": 0,
      "hyperparameters": {
        "lags": 36,
        "n_estimators": 300,
        "max_depth": 10,
        "num_leaves": 31,
        "min_child_samples": 5,
        "learning_rate": 0.2,
        "subsample": 0.9,
        "colsample_bytree": 0.9,
        "reg_alpha": 1.0,
        "reg_lambda": 0,
        "min_split_gain": 0.1,
        "random_state": 42,
        "force_row_wise": true,
        "verbose": -1,
        "objective": "regression",
        "n_jobs": -1,
        "device_type": "cpu",
        "feature_fraction": 0.9,
        "bagging_fraction": 0.8,
        "bagging_freq": 5,
        "feature_pre_filter": false
      },
      "tuned_at": "2025-07-18T09:12:24.425728"
    },
    {
      "model_name": "Prophet",
      "split_ratio": 0.74,
      "mape": 13.930231835518056,
      "mae": 465.5087821126782,
      "mase": 0,
      "rmsse": 0,
      "hyperparameters": {
        "yearly_seasonality": true,
        "weekly_seasonality": false,
        "daily_seasonality": false,
        "seasonality_mode": "additive",
        "growth": "linear",
        "changepoint_prior_scale": 0.5,
        "seasonality_prior_scale": 10.0,
        "n_changepoints": 25,
        "mcmc_samples": 0,
        "interval_width": 0.8
      },
      "tuned_at": "2025-07-18T08:18:59.708771"
    },
    {
      "model_name": "XGBoost",
      "split_ratio": 0.94,
      "mape": 14.520208092579574,
      "mae": 363.9581298828125,
      "mase": 0,
      "rmsse": 0,
      "hyperparameters": {
        "lags": 48,
        "n_estimators": 100,
        "max_depth": 6,
        "learning_rate": 0.1,
        "subsample": 0.9,
        "colsample_bytree": 0.9,
        "reg_alpha": 1.0,
        "reg_lambda": 0.1,
        "random_state": 42,
        "n_jobs": -1,
        "tree_method": "hist",
        "early_stopping_rounds": null,
        "eval_metric": "mae"
      },
      "tuned_at": "2025-07-18T08:18:59.708784"
    },
    {
      "model_name": "CatBoost",
      "split_ratio": 0.92,
      "mape": 14.830471462584752,
      "mae": 397.7623947517444,
      "mase": 0,
      "rmsse": 0,
      "hyperparameters": {
        "lags": 18,
        "iterations": 100,
        "depth": 6,
        "learning_rate": 0.1,
        "l2_leaf_reg": 1,
        "subsample": 0.8,
        "random_state": 42,
        "verbose": false,
        "border_count": 64
      },
      "tuned_at": "2025-07-18T08:18:59.708787"
    },
    {
      "model_name": "ExponentialSmoothing",
      "split_ratio": 0.94,
      "mape": 15.165652916075075,
      "mae": 398.370948095796,
      "mase": 0,
      "rmsse": 0,
      "hyperparameters": {
        "trend": null,
        "damped": false,
        "seasonal": null,
        "seasonal_periods": null,
        "use_boxcox": null,
        "remove_bias": true,
        "use_brute": true,
        "damped_trend": false,
        "initialization_method": "heuristic",
        "missing": "none"
      },
      "tuned_at": "2025-07-18T08:18:59.708768"
    },
    {
      "model_name": "Theta",
      "split_ratio": 0.94,
      "mape": 15.839943163674644,
      "mae": 451.802744407011,
      "mase": 0,
      "rmsse": 0,
      "hyperparameters": {
        "season_mode": "ADDITIVE",
        "theta": 8
      },
      "tuned_at": "2025-07-18T08:18:59.708764"
    },
    {
      "model_name": "FourTheta",
      "split_ratio": 0.94,
      "mape": 16.36803278344571,
      "mae": 479.7684918980563,
      "mase": 0,
      "rmsse": 0,
      "hyperparameters": {
        "season_mode": "ADDITIVE",
        "theta": 8
      },
      "tuned_at": "2025-07-18T08:18:59.708766"
    },
    {
      "model_name": "KalmanFilter",
      "split_ratio": 0.96,
      "mape": 16.66059982946399,
      "mae": 409.29940841756024,
      "mase": 0,
      "rmsse": 0,
      "hyperparameters": {
        "dim_x": 3
      },
      "tuned_at": "2025-07-18T07:30:06.242152"
    },
    {
      "model_name": "Croston",
      "split_ratio": 0.96,
      "mape": 16.837725247193312,
      "mae": 429.6666666666667,
      "mase": 0,
      "rmsse": 0,
      "hyperparameters": {
        "alpha_d": null,
        "alpha_p": 0.1,
        "quantiles": [
          0.1,
          0.5,
          0.9
        ],
        "random_state": null,
        "version": "optimized"
      },
      "tuned_at": "2025-07-18T08:18:59.708769"
    },
    {
      "model_name": "AutoARIMA",
      "split_ratio": 0.74,
      "mape": 20.329843286176537,
      "mae": 709.3698759899193,
      "mase": 0,
      "rmsse": 0,
      "hyperparameters": {
        "start_p": 0,
        "start_q": 0,
        "max_p": 3,
        "max_q": 3,
        "seasonal": true,
        "stepwise": true,
        "random_state": null,
        "quantiles": null,
        "season_length": 12
      },
      "tuned_at": "2025-07-18T08:18:59.708752"
    },
    {
      "model_name": "RandomForest",
      "split_ratio": 0.7,
      "mape": 29.31819521343903,
      "mae": 961.6747762407357,
      "mase": 0,
      "rmsse": 0,
      "hyperparameters": {
        "lags": 12,
        "n_estimators": 100,
        "max_depth": 5,
        "min_samples_split": 5,
        "min_samples_leaf": 2,
        "n_jobs": -1,
        "random_state": 42,
        "bootstrap": true,
        "max_features": "sqrt"
      },
      "tuned_at": "2025-07-18T08:18:59.708782"
    }
  ],
  "yearly_forecast_totals": {
    "LinearRegression": 49414,
    "LightGBM": 45859,
    "Prophet": 47671,
    "XGBoost": 46149,
    "CatBoost": 42364,
    "all_models": 46291
=======
  "generated_at": "2025-07-18T01:20:34.684544+00:00",
  "model_rankings": [
    {
      "model_name": "LinearRegression",
      "mape": 19.46025623132583,
      "mae": 711.720777510089,
      "mase": 2.7463857357113626,
      "rmsse": 2.599888828716527
    },
    {
      "model_name": "Prophet",
      "mape": 20.052700917952983,
      "mae": 740.6644726066913,
      "mase": 2.8580735687266925,
      "rmsse": 2.8314251870779157
    },
    {
      "model_name": "TBATS",
      "mape": 21.94340789683953,
      "mae": 811.447647165981,
      "mase": 3.1312114439733434,
      "rmsse": 2.9072882581796855
    },
    {
      "model_name": "AutoARIMA",
      "mape": 22.323321551887446,
      "mae": 832.4287385635531,
      "mase": 3.212173208691716,
      "rmsse": 2.999121084839857
    },
    {
      "model_name": "XGBoost",
      "mape": 22.474080746558464,
      "mae": 843.8868117559524,
      "mase": 3.2563875828799076,
      "rmsse": 3.0774044927436686
    },
    {
      "model_name": "Theta",
      "mape": 23.895194978396518,
      "mae": 897.314205370903,
      "mase": 3.4625530291574074,
      "rmsse": 3.231495267539332
    },
    {
      "model_name": "FourTheta",
      "mape": 24.44585102764654,
      "mae": 916.0192733983129,
      "mase": 3.5347320825717374,
      "rmsse": 3.2795073420550707
    },
    {
      "model_name": "RandomForest",
      "mape": 24.790570688061592,
      "mae": 930.9092857142856,
      "mase": 3.5921896118744767,
      "rmsse": 3.3337671738239214
    },
    {
      "model_name": "CatBoost",
      "mape": 26.155479181456,
      "mae": 981.7124650222104,
      "mase": 3.788228748835169,
      "rmsse": 3.4977663156946903
    },
    {
      "model_name": "Croston",
      "mape": 30.69354129799027,
      "mae": 1135.4994494718358,
      "mase": 4.381661445725248,
      "rmsse": 3.912986284924517
    },
    {
      "model_name": "LightGBM",
      "mape": 31.280519876276728,
      "mae": 1154.819427689313,
      "mase": 4.456213312506997,
      "rmsse": 3.963365574744803
    }
  ],
  "yearly_forecast_totals": {
    "LinearRegression": 49374,
    "Prophet": 49678,
    "TBATS": 47934,
    "AutoARIMA": 47079,
    "XGBoost": 46563,
    "all_models": 48126
>>>>>>> 3d7c3a83
  },
  "current_month_actual": {
    "date": "2025-07",
    "cve_count": 853,
    "cumulative_total": 1936,
    "days_elapsed": 18,
    "total_days": 31,
    "progress_percentage": 58.1
  },
  "actuals_cumulative": [
    {
      "date": "2025-01-01T00:00:00Z",
      "cumulative_total": 0
    },
    {
      "date": "2025-02-01T00:00:00Z",
      "cumulative_total": 4275
    },
    {
      "date": "2025-03-01T00:00:00Z",
<<<<<<< HEAD
      "cumulative_total": 7951
    },
    {
      "date": "2025-04-01T00:00:00Z",
      "cumulative_total": 11967
    },
    {
      "date": "2025-05-01T00:00:00Z",
      "cumulative_total": 15999
=======
      "cumulative_total": 11967
    },
    {
      "date": "2025-04-01T00:00:00Z",
      "cumulative_total": 15999
    },
    {
      "date": "2025-05-01T00:00:00Z",
      "cumulative_total": 19981
>>>>>>> 3d7c3a83
    },
    {
      "date": "2025-06-01T00:00:00Z",
      "cumulative_total": 19981
    },
    {
      "date": "2025-07-01T00:00:00Z",
<<<<<<< HEAD
      "cumulative_total": 23668
    },
    {
      "date": "2025-07-18T07:23:40Z",
      "cumulative_total": 24521
=======
      "cumulative_total": 25905
    },
    {
      "date": "2025-07-18T01:20:34Z",
      "cumulative_total": 26758
>>>>>>> 3d7c3a83
    }
  ],
  "cumulative_timelines": {
    "LinearRegression_cumulative": [
      {
        "date": "2025-08-01T00:00:00Z",
<<<<<<< HEAD
        "cumulative_total": 27618
      },
      {
        "date": "2025-09-01T00:00:00Z",
        "cumulative_total": 32033
      },
      {
        "date": "2025-10-01T00:00:00Z",
        "cumulative_total": 36446
      },
      {
        "date": "2025-11-01T00:00:00Z",
        "cumulative_total": 40947
      },
      {
        "date": "2025-12-01T00:00:00Z",
        "cumulative_total": 45419
      },
      {
        "date": "2026-01-01T00:00:00Z",
        "cumulative_total": 49414
=======
        "cumulative_total": 29164
      },
      {
        "date": "2025-09-01T00:00:00Z",
        "cumulative_total": 32734
      },
      {
        "date": "2025-10-01T00:00:00Z",
        "cumulative_total": 36417
      },
      {
        "date": "2025-11-01T00:00:00Z",
        "cumulative_total": 40940
      },
      {
        "date": "2025-12-01T00:00:00Z",
        "cumulative_total": 45145
      },
      {
        "date": "2026-01-01T00:00:00Z",
        "cumulative_total": 49374
>>>>>>> 3d7c3a83
      }
    ],
    "LightGBM_cumulative": [
      {
        "date": "2025-08-01T00:00:00Z",
<<<<<<< HEAD
        "cumulative_total": 27103
      },
      {
        "date": "2025-09-01T00:00:00Z",
        "cumulative_total": 30787
      },
      {
        "date": "2025-10-01T00:00:00Z",
        "cumulative_total": 34369
      },
      {
        "date": "2025-11-01T00:00:00Z",
        "cumulative_total": 38393
      },
      {
        "date": "2025-12-01T00:00:00Z",
        "cumulative_total": 42200
      },
      {
        "date": "2026-01-01T00:00:00Z",
        "cumulative_total": 45859
=======
        "cumulative_total": 29755
      },
      {
        "date": "2025-09-01T00:00:00Z",
        "cumulative_total": 33528
      },
      {
        "date": "2025-10-01T00:00:00Z",
        "cumulative_total": 37550
      },
      {
        "date": "2025-11-01T00:00:00Z",
        "cumulative_total": 41487
      },
      {
        "date": "2025-12-01T00:00:00Z",
        "cumulative_total": 45503
      },
      {
        "date": "2026-01-01T00:00:00Z",
        "cumulative_total": 49678
>>>>>>> 3d7c3a83
      }
    ],
    "Prophet_cumulative": [
      {
        "date": "2025-08-01T00:00:00Z",
<<<<<<< HEAD
        "cumulative_total": 27547
      },
      {
        "date": "2025-09-01T00:00:00Z",
        "cumulative_total": 31354
      },
      {
        "date": "2025-10-01T00:00:00Z",
        "cumulative_total": 35420
      },
      {
        "date": "2025-11-01T00:00:00Z",
        "cumulative_total": 39403
      },
      {
        "date": "2025-12-01T00:00:00Z",
        "cumulative_total": 43457
      },
      {
        "date": "2026-01-01T00:00:00Z",
        "cumulative_total": 47671
=======
        "cumulative_total": 29493
      },
      {
        "date": "2025-09-01T00:00:00Z",
        "cumulative_total": 33104
      },
      {
        "date": "2025-10-01T00:00:00Z",
        "cumulative_total": 36744
      },
      {
        "date": "2025-11-01T00:00:00Z",
        "cumulative_total": 40423
      },
      {
        "date": "2025-12-01T00:00:00Z",
        "cumulative_total": 44150
      },
      {
        "date": "2026-01-01T00:00:00Z",
        "cumulative_total": 47934
>>>>>>> 3d7c3a83
      }
    ],
    "XGBoost_cumulative": [
      {
        "date": "2025-08-01T00:00:00Z",
<<<<<<< HEAD
        "cumulative_total": 27558
      },
      {
        "date": "2025-09-01T00:00:00Z",
        "cumulative_total": 30606
      },
      {
        "date": "2025-10-01T00:00:00Z",
        "cumulative_total": 34244
      },
      {
        "date": "2025-11-01T00:00:00Z",
        "cumulative_total": 38211
      },
      {
        "date": "2025-12-01T00:00:00Z",
        "cumulative_total": 42199
      },
      {
        "date": "2026-01-01T00:00:00Z",
        "cumulative_total": 46149
=======
        "cumulative_total": 29137
      },
      {
        "date": "2025-09-01T00:00:00Z",
        "cumulative_total": 32624
      },
      {
        "date": "2025-10-01T00:00:00Z",
        "cumulative_total": 36190
      },
      {
        "date": "2025-11-01T00:00:00Z",
        "cumulative_total": 39793
      },
      {
        "date": "2025-12-01T00:00:00Z",
        "cumulative_total": 43424
      },
      {
        "date": "2026-01-01T00:00:00Z",
        "cumulative_total": 47079
>>>>>>> 3d7c3a83
      }
    ],
    "CatBoost_cumulative": [
      {
        "date": "2025-08-01T00:00:00Z",
<<<<<<< HEAD
        "cumulative_total": 26316
      },
      {
        "date": "2025-09-01T00:00:00Z",
        "cumulative_total": 29162
      },
      {
        "date": "2025-10-01T00:00:00Z",
        "cumulative_total": 32318
      },
      {
        "date": "2025-11-01T00:00:00Z",
        "cumulative_total": 35982
      },
      {
        "date": "2025-12-01T00:00:00Z",
        "cumulative_total": 39369
      },
      {
        "date": "2026-01-01T00:00:00Z",
        "cumulative_total": 42364
=======
        "cumulative_total": 29386
      },
      {
        "date": "2025-09-01T00:00:00Z",
        "cumulative_total": 32633
      },
      {
        "date": "2025-10-01T00:00:00Z",
        "cumulative_total": 36248
      },
      {
        "date": "2025-11-01T00:00:00Z",
        "cumulative_total": 39612
      },
      {
        "date": "2025-12-01T00:00:00Z",
        "cumulative_total": 43067
      },
      {
        "date": "2026-01-01T00:00:00Z",
        "cumulative_total": 46563
>>>>>>> 3d7c3a83
      }
    ],
    "all_models_cumulative": [
      {
        "date": "2025-08-01T00:00:00Z",
<<<<<<< HEAD
        "cumulative_total": 27228
      },
      {
        "date": "2025-09-01T00:00:00Z",
        "cumulative_total": 30788
      },
      {
        "date": "2025-10-01T00:00:00Z",
        "cumulative_total": 34559
      },
      {
        "date": "2025-11-01T00:00:00Z",
        "cumulative_total": 38587
      },
      {
        "date": "2025-12-01T00:00:00Z",
        "cumulative_total": 42529
      },
      {
        "date": "2026-01-01T00:00:00Z",
        "cumulative_total": 46291
=======
        "cumulative_total": 29387
      },
      {
        "date": "2025-09-01T00:00:00Z",
        "cumulative_total": 32925
      },
      {
        "date": "2025-10-01T00:00:00Z",
        "cumulative_total": 36630
      },
      {
        "date": "2025-11-01T00:00:00Z",
        "cumulative_total": 40451
      },
      {
        "date": "2025-12-01T00:00:00Z",
        "cumulative_total": 44258
      },
      {
        "date": "2026-01-01T00:00:00Z",
        "cumulative_total": 48126
>>>>>>> 3d7c3a83
      }
    ]
  },
  "forecasts": {
    "LinearRegression": [
      {
        "date": "2025-08",
<<<<<<< HEAD
        "cve_count": 3950
      },
      {
        "date": "2025-09",
        "cve_count": 4415
      },
      {
        "date": "2025-10",
        "cve_count": 4413
      },
      {
        "date": "2025-11",
        "cve_count": 4501
      },
      {
        "date": "2025-12",
        "cve_count": 4472
      },
      {
        "date": "2026-01",
        "cve_count": 3995
=======
        "cve_count": 3259
      },
      {
        "date": "2025-09",
        "cve_count": 3570
      },
      {
        "date": "2025-10",
        "cve_count": 3683
      },
      {
        "date": "2025-11",
        "cve_count": 4523
      },
      {
        "date": "2025-12",
        "cve_count": 4205
      },
      {
        "date": "2026-01",
        "cve_count": 4229
>>>>>>> 3d7c3a83
      }
    ],
    "LightGBM": [
      {
        "date": "2025-08",
<<<<<<< HEAD
        "cve_count": 3435
      },
      {
        "date": "2025-09",
        "cve_count": 3684
      },
      {
        "date": "2025-10",
        "cve_count": 3582
      },
      {
        "date": "2025-11",
        "cve_count": 4024
      },
      {
        "date": "2025-12",
        "cve_count": 3807
      },
      {
        "date": "2026-01",
        "cve_count": 3659
=======
        "cve_count": 3850
      },
      {
        "date": "2025-09",
        "cve_count": 3773
      },
      {
        "date": "2025-10",
        "cve_count": 4022
      },
      {
        "date": "2025-11",
        "cve_count": 3937
      },
      {
        "date": "2025-12",
        "cve_count": 4016
      },
      {
        "date": "2026-01",
        "cve_count": 4175
>>>>>>> 3d7c3a83
      }
    ],
    "Prophet": [
      {
        "date": "2025-08",
<<<<<<< HEAD
        "cve_count": 3879
      },
      {
        "date": "2025-09",
        "cve_count": 3807
      },
      {
        "date": "2025-10",
        "cve_count": 4066
      },
      {
        "date": "2025-11",
        "cve_count": 3983
      },
      {
        "date": "2025-12",
        "cve_count": 4054
      },
      {
        "date": "2026-01",
        "cve_count": 4214
=======
        "cve_count": 3588
      },
      {
        "date": "2025-09",
        "cve_count": 3611
      },
      {
        "date": "2025-10",
        "cve_count": 3640
      },
      {
        "date": "2025-11",
        "cve_count": 3679
      },
      {
        "date": "2025-12",
        "cve_count": 3727
      },
      {
        "date": "2026-01",
        "cve_count": 3784
>>>>>>> 3d7c3a83
      }
    ],
    "XGBoost": [
      {
        "date": "2025-08",
<<<<<<< HEAD
        "cve_count": 3890
      },
      {
        "date": "2025-09",
        "cve_count": 3048
      },
      {
        "date": "2025-10",
        "cve_count": 3638
      },
      {
        "date": "2025-11",
        "cve_count": 3967
      },
      {
        "date": "2025-12",
        "cve_count": 3988
      },
      {
        "date": "2026-01",
        "cve_count": 3950
=======
        "cve_count": 3232
      },
      {
        "date": "2025-09",
        "cve_count": 3487
      },
      {
        "date": "2025-10",
        "cve_count": 3566
      },
      {
        "date": "2025-11",
        "cve_count": 3603
      },
      {
        "date": "2025-12",
        "cve_count": 3631
      },
      {
        "date": "2026-01",
        "cve_count": 3655
>>>>>>> 3d7c3a83
      }
    ],
    "CatBoost": [
      {
        "date": "2025-08",
<<<<<<< HEAD
        "cve_count": 2648
      },
      {
        "date": "2025-09",
        "cve_count": 2846
      },
      {
        "date": "2025-10",
        "cve_count": 3156
      },
      {
        "date": "2025-11",
        "cve_count": 3664
      },
      {
        "date": "2025-12",
        "cve_count": 3387
      },
      {
        "date": "2026-01",
        "cve_count": 2995
=======
        "cve_count": 3481
      },
      {
        "date": "2025-09",
        "cve_count": 3247
      },
      {
        "date": "2025-10",
        "cve_count": 3615
      },
      {
        "date": "2025-11",
        "cve_count": 3364
      },
      {
        "date": "2025-12",
        "cve_count": 3455
      },
      {
        "date": "2026-01",
        "cve_count": 3496
>>>>>>> 3d7c3a83
      }
    ]
  },
  "summary": {
<<<<<<< HEAD
    "total_historical_cves": 206550,
=======
    "total_historical_cves": 206698,
>>>>>>> 3d7c3a83
    "cumulative_cves_2024": 39943,
    "data_period": {
      "start": "2017-01-31",
      "end": "2025-07-31"
    },
    "forecast_period": {
      "start": "2025-08-01",
      "end": "2026-01-31"
    }
  },
  "forecast_vs_published": {
    "LinearRegression": {
      "table_data": [
        {
          "MONTH": "2024-09",
          "PUBLISHED": 2516,
          "FORECAST": 3416,
          "ERROR": 900,
          "PERCENT_ERROR": 35.78867684059544
        },
        {
          "MONTH": "2024-10",
          "PUBLISHED": 3570,
          "FORECAST": 3569,
          "ERROR": 0,
          "PERCENT_ERROR": -0.02140656888433809
        },
        {
          "MONTH": "2024-11",
          "PUBLISHED": 4054,
          "FORECAST": 4245,
          "ERROR": 191,
          "PERCENT_ERROR": 4.714604021695069
        },
        {
          "MONTH": "2024-12",
          "PUBLISHED": 3433,
          "FORECAST": 4020,
          "ERROR": 587,
          "PERCENT_ERROR": 17.102206258479285
        },
        {
          "MONTH": "2025-01",
          "PUBLISHED": 4275,
          "FORECAST": 3969,
          "ERROR": -305,
          "PERCENT_ERROR": -7.140548980421125
        },
        {
          "MONTH": "2025-02",
          "PUBLISHED": 3676,
          "FORECAST": 4341,
          "ERROR": 665,
          "PERCENT_ERROR": 18.106706346110904
        },
        {
          "MONTH": "2025-03",
          "PUBLISHED": 4016,
<<<<<<< HEAD
          "FORECAST": 4326,
          "ERROR": 310,
          "PERCENT_ERROR": 7.722304197316097
=======
          "FORECAST": 2950,
          "ERROR": -1065,
          "PERCENT_ERROR": -26.52047067903624
>>>>>>> 3d7c3a83
        },
        {
          "MONTH": "2025-04",
          "PUBLISHED": 4032,
          "FORECAST": 4623,
          "ERROR": 591,
          "PERCENT_ERROR": 14.674468255198134
        },
        {
          "MONTH": "2025-05",
          "PUBLISHED": 3982,
          "FORECAST": 4238,
          "ERROR": 256,
          "PERCENT_ERROR": 6.448216303348691
        },
        {
          "MONTH": "2025-06",
          "PUBLISHED": 3687,
<<<<<<< HEAD
          "FORECAST": 4410,
          "ERROR": 723,
          "PERCENT_ERROR": 19.610985954005937
        },
        {
          "MONTH": "2025-07",
          "PUBLISHED": 2089,
          "FORECAST": 4442,
          "ERROR": 2353,
          "PERCENT_ERROR": 112.6448048642867
        }
      ],
      "summary_stats": {
        "mean_absolute_error": 570.2771849650593,
        "mean_absolute_percentage_error": 20.87736522652098
=======
          "FORECAST": 3053,
          "ERROR": -633,
          "PERCENT_ERROR": -17.175460909061265
        },
        {
          "MONTH": "2025-07",
          "PUBLISHED": 2237,
          "FORECAST": 3089,
          "ERROR": 852,
          "PERCENT_ERROR": 38.11956331695819
        }
      ],
      "summary_stats": {
        "mean_absolute_error": -587.8467522677605,
        "mean_absolute_percentage_error": -14.129872781263627
>>>>>>> 3d7c3a83
      }
    },
    "LightGBM": {
      "table_data": [
        {
          "MONTH": "2025-02",
          "PUBLISHED": 3676,
          "FORECAST": 4147,
          "ERROR": 471,
          "PERCENT_ERROR": 12.839448542758447
        },
        {
          "MONTH": "2025-03",
          "PUBLISHED": 4016,
<<<<<<< HEAD
          "FORECAST": 4125,
          "ERROR": 109,
          "PERCENT_ERROR": 2.7377849922090145
=======
          "FORECAST": 2955,
          "ERROR": -1060,
          "PERCENT_ERROR": -26.399717500129533
>>>>>>> 3d7c3a83
        },
        {
          "MONTH": "2025-04",
          "PUBLISHED": 4032,
          "FORECAST": 3813,
          "ERROR": -218,
          "PERCENT_ERROR": -5.417902239636919
        },
        {
          "MONTH": "2025-05",
          "PUBLISHED": 3982,
          "FORECAST": 4148,
          "ERROR": 166,
          "PERCENT_ERROR": 4.186099747270869
        },
        {
          "MONTH": "2025-06",
          "PUBLISHED": 3687,
<<<<<<< HEAD
          "FORECAST": 3837,
          "ERROR": 150,
          "PERCENT_ERROR": 4.088714960705564
        },
        {
          "MONTH": "2025-07",
          "PUBLISHED": 2089,
          "FORECAST": 3801,
          "ERROR": 1712,
          "PERCENT_ERROR": 81.9798968238055
        }
      ],
      "summary_stats": {
        "mean_absolute_error": 398.9132021005985,
        "mean_absolute_percentage_error": 16.735673804518747
=======
          "FORECAST": 3093,
          "ERROR": -593,
          "PERCENT_ERROR": -16.09352622230105
        },
        {
          "MONTH": "2025-07",
          "PUBLISHED": 2237,
          "FORECAST": 3065,
          "ERROR": 828,
          "PERCENT_ERROR": 37.04952647908023
        }
      ],
      "summary_stats": {
        "mean_absolute_error": -617.6118461200278,
        "mean_absolute_percentage_error": -14.77624023592369
>>>>>>> 3d7c3a83
      }
    },
    "Prophet": {
      "table_data": [
        {
          "MONTH": "2023-05",
          "PUBLISHED": 2420,
          "FORECAST": 2464,
          "ERROR": 44,
          "PERCENT_ERROR": 1.8351442074880886
        },
        {
          "MONTH": "2023-06",
          "PUBLISHED": 2395,
          "FORECAST": 2376,
          "ERROR": -18,
          "PERCENT_ERROR": -0.7552434557039917
        },
        {
          "MONTH": "2023-07",
          "PUBLISHED": 2295,
          "FORECAST": 2717,
          "ERROR": 422,
          "PERCENT_ERROR": 18.41519899892615
        },
        {
          "MONTH": "2023-08",
          "PUBLISHED": 2479,
          "FORECAST": 2741,
          "ERROR": 262,
          "PERCENT_ERROR": 10.586900172319675
        },
        {
          "MONTH": "2023-09",
          "PUBLISHED": 2148,
          "FORECAST": 2350,
          "ERROR": 202,
          "PERCENT_ERROR": 9.410649703411575
        },
        {
          "MONTH": "2023-10",
          "PUBLISHED": 2690,
          "FORECAST": 2402,
          "ERROR": -287,
          "PERCENT_ERROR": -10.689912285422782
        },
        {
          "MONTH": "2023-11",
          "PUBLISHED": 2443,
          "FORECAST": 2502,
          "ERROR": 59,
          "PERCENT_ERROR": 2.418157371708768
        },
        {
          "MONTH": "2023-12",
          "PUBLISHED": 2674,
          "FORECAST": 2622,
          "ERROR": -51,
          "PERCENT_ERROR": -1.9136685415006456
        },
        {
          "MONTH": "2024-01",
          "PUBLISHED": 2591,
          "FORECAST": 2777,
          "ERROR": 186,
          "PERCENT_ERROR": 7.212240331657524
        },
        {
          "MONTH": "2024-02",
          "PUBLISHED": 2784,
          "FORECAST": 2574,
          "ERROR": -209,
          "PERCENT_ERROR": -7.532374128977598
        },
        {
          "MONTH": "2024-03",
          "PUBLISHED": 3299,
          "FORECAST": 2777,
          "ERROR": -521,
          "PERCENT_ERROR": -15.798097496158242
        },
        {
          "MONTH": "2024-04",
          "PUBLISHED": 3605,
          "FORECAST": 3248,
          "ERROR": -356,
          "PERCENT_ERROR": -9.885609064405557
        },
        {
          "MONTH": "2024-05",
          "PUBLISHED": 4994,
          "FORECAST": 2389,
          "ERROR": -2604,
          "PERCENT_ERROR": -52.159810864714515
        },
        {
          "MONTH": "2024-06",
          "PUBLISHED": 3082,
          "FORECAST": 3020,
          "ERROR": -61,
          "PERCENT_ERROR": -1.9924815329786287
        },
        {
          "MONTH": "2024-07",
          "PUBLISHED": 3117,
          "FORECAST": 2820,
          "ERROR": -296,
          "PERCENT_ERROR": -9.507065340150007
        },
        {
          "MONTH": "2024-08",
          "PUBLISHED": 2898,
          "FORECAST": 2849,
          "ERROR": -48,
          "PERCENT_ERROR": -1.673819825443107
        },
        {
          "MONTH": "2024-09",
          "PUBLISHED": 2516,
          "FORECAST": 3092,
          "ERROR": 576,
          "PERCENT_ERROR": 22.908223348793705
        },
        {
          "MONTH": "2024-10",
          "PUBLISHED": 3570,
          "FORECAST": 3083,
          "ERROR": -486,
          "PERCENT_ERROR": -13.616801142073923
        },
        {
          "MONTH": "2024-11",
          "PUBLISHED": 4054,
          "FORECAST": 2657,
          "ERROR": -1396,
          "PERCENT_ERROR": -34.44544073821102
        },
        {
          "MONTH": "2024-12",
          "PUBLISHED": 3433,
          "FORECAST": 2974,
          "ERROR": -458,
          "PERCENT_ERROR": -13.358526225842477
        },
        {
          "MONTH": "2025-01",
          "PUBLISHED": 4275,
          "FORECAST": 2937,
          "ERROR": -1337,
          "PERCENT_ERROR": -31.281672128359173
        },
        {
          "MONTH": "2025-02",
          "PUBLISHED": 3676,
          "FORECAST": 2933,
          "ERROR": -742,
          "PERCENT_ERROR": -20.188640890911604
        },
        {
          "MONTH": "2025-03",
          "PUBLISHED": 4016,
<<<<<<< HEAD
          "FORECAST": 3147,
          "ERROR": -868,
          "PERCENT_ERROR": -21.629710872361848
=======
          "FORECAST": 2768,
          "ERROR": -1247,
          "PERCENT_ERROR": -31.054023556063363
>>>>>>> 3d7c3a83
        },
        {
          "MONTH": "2025-04",
          "PUBLISHED": 4032,
          "FORECAST": 3475,
          "ERROR": -556,
          "PERCENT_ERROR": -13.799133203252554
        },
        {
          "MONTH": "2025-05",
          "PUBLISHED": 3982,
          "FORECAST": 2918,
          "ERROR": -1063,
          "PERCENT_ERROR": -26.707476151081554
        },
        {
          "MONTH": "2025-06",
          "PUBLISHED": 3687,
<<<<<<< HEAD
          "FORECAST": 3312,
          "ERROR": -374,
          "PERCENT_ERROR": -10.168954849164766
        },
        {
          "MONTH": "2025-07",
          "PUBLISHED": 2089,
          "FORECAST": 3291,
          "ERROR": 1202,
          "PERCENT_ERROR": 57.54957881241635
        }
      ],
      "summary_stats": {
        "mean_absolute_error": -325.29794328486435,
        "mean_absolute_percentage_error": -6.176605399629339
=======
          "FORECAST": 2869,
          "ERROR": -817,
          "PERCENT_ERROR": -22.18324019869425
        },
        {
          "MONTH": "2025-07",
          "PUBLISHED": 2237,
          "FORECAST": 2889,
          "ERROR": 652,
          "PERCENT_ERROR": 29.190391222860107
        }
      ],
      "summary_stats": {
        "mean_absolute_error": -737.2222522351967,
        "mean_absolute_percentage_error": -18.684993791740677
>>>>>>> 3d7c3a83
      }
    },
    "XGBoost": {
      "table_data": [
        {
          "MONTH": "2025-01",
          "PUBLISHED": 4275,
          "FORECAST": 3727,
          "ERROR": -547,
          "PERCENT_ERROR": -12.803893686038013
        },
        {
          "MONTH": "2025-02",
          "PUBLISHED": 3676,
          "FORECAST": 3760,
          "ERROR": 84,
          "PERCENT_ERROR": 2.3076735072089227
        },
        {
          "MONTH": "2025-03",
          "PUBLISHED": 4016,
<<<<<<< HEAD
          "FORECAST": 3939,
          "ERROR": -76,
          "PERCENT_ERROR": -1.8945762360713398
=======
          "FORECAST": 2703,
          "ERROR": -1312,
          "PERCENT_ERROR": -32.68359958677427
>>>>>>> 3d7c3a83
        },
        {
          "MONTH": "2025-04",
          "PUBLISHED": 4032,
          "FORECAST": 3901,
          "ERROR": -130,
          "PERCENT_ERROR": -3.2389686221168152
        },
        {
          "MONTH": "2025-05",
          "PUBLISHED": 3982,
          "FORECAST": 3842,
          "ERROR": -139,
          "PERCENT_ERROR": -3.515103856023983
        },
        {
          "MONTH": "2025-06",
          "PUBLISHED": 3687,
<<<<<<< HEAD
          "FORECAST": 3538,
          "ERROR": -148,
          "PERCENT_ERROR": -4.021009999237184
        },
        {
          "MONTH": "2025-07",
          "PUBLISHED": 2089,
          "FORECAST": 3894,
          "ERROR": 1805,
          "PERCENT_ERROR": 86.43227920057444
        }
      ],
      "summary_stats": {
        "mean_absolute_error": 121.16092354910714,
        "mean_absolute_percentage_error": 9.038057186899433
=======
          "FORECAST": 2752,
          "ERROR": -934,
          "PERCENT_ERROR": -25.35737967939956
        },
        {
          "MONTH": "2025-07",
          "PUBLISHED": 2237,
          "FORECAST": 2768,
          "ERROR": 531,
          "PERCENT_ERROR": 23.7500671179706
        }
      ],
      "summary_stats": {
        "mean_absolute_error": -773.1526149413554,
        "mean_absolute_percentage_error": -19.716420252734096
>>>>>>> 3d7c3a83
      }
    },
    "CatBoost": {
      "table_data": [
        {
          "MONTH": "2024-11",
          "PUBLISHED": 4054,
          "FORECAST": 3066,
          "ERROR": -987,
          "PERCENT_ERROR": -24.370498815465858
        },
        {
          "MONTH": "2024-12",
          "PUBLISHED": 3433,
          "FORECAST": 3588,
          "ERROR": 155,
          "PERCENT_ERROR": 4.517451540606497
        },
        {
          "MONTH": "2025-01",
          "PUBLISHED": 4275,
          "FORECAST": 3348,
          "ERROR": -926,
          "PERCENT_ERROR": -21.680565542714803
        },
        {
          "MONTH": "2025-02",
          "PUBLISHED": 3676,
          "FORECAST": 3699,
          "ERROR": 23,
          "PERCENT_ERROR": 0.6340872876453144
        },
        {
          "MONTH": "2025-03",
          "PUBLISHED": 4016,
<<<<<<< HEAD
          "FORECAST": 4099,
          "ERROR": 83,
          "PERCENT_ERROR": 2.0787014720788393
=======
          "FORECAST": 2640,
          "ERROR": -1375,
          "PERCENT_ERROR": -34.25693587952876
>>>>>>> 3d7c3a83
        },
        {
          "MONTH": "2025-04",
          "PUBLISHED": 4032,
          "FORECAST": 3753,
          "ERROR": -278,
          "PERCENT_ERROR": -6.900796432391035
        },
        {
          "MONTH": "2025-05",
          "PUBLISHED": 3982,
          "FORECAST": 3825,
          "ERROR": -156,
          "PERCENT_ERROR": -3.9225999766100106
        },
        {
          "MONTH": "2025-06",
          "PUBLISHED": 3687,
<<<<<<< HEAD
          "FORECAST": 3808,
          "ERROR": 121,
          "PERCENT_ERROR": 3.3054427316139985
        },
        {
          "MONTH": "2025-07",
          "PUBLISHED": 2089,
          "FORECAST": 3760,
          "ERROR": 1671,
          "PERCENT_ERROR": 80.00934124658782
        }
      ],
      "summary_stats": {
        "mean_absolute_error": -32.68017986614268,
        "mean_absolute_percentage_error": 3.7411737234834184
=======
          "FORECAST": 2640,
          "ERROR": -1046,
          "PERCENT_ERROR": -28.375364985930297
        },
        {
          "MONTH": "2025-07",
          "PUBLISHED": 2237,
          "FORECAST": 2641,
          "ERROR": 404,
          "PERCENT_ERROR": 18.086400243071076
        }
      ],
      "summary_stats": {
        "mean_absolute_error": -785.9061569940476,
        "mean_absolute_percentage_error": -19.975190085916363
>>>>>>> 3d7c3a83
      }
    }
  }
}<|MERGE_RESOLUTION|>--- conflicted
+++ resolved
@@ -1,253 +1,4 @@
 {
-<<<<<<< HEAD
-  "generated_at": "2025-07-18T07:23:40.324403+00:00",
-  "model_rankings": [
-    {
-      "model_name": "LinearRegression",
-      "split_ratio": 0.9,
-      "mape": 12.73720392500858,
-      "mae": 352.76002817946676,
-      "mase": 0,
-      "rmsse": 0,
-      "hyperparameters": {
-        "lags": 6,
-        "lags_past_covariates": null,
-        "output_chunk_length": 6,
-        "fit_intercept": true,
-        "multi_models": false,
-        "n_jobs": 1,
-        "output_chunk_shift": 0,
-        "positive": true,
-        "likelihood": null,
-        "quantiles": null
-      },
-      "tuned_at": "2025-07-18T08:53:22.407739"
-    },
-    {
-      "model_name": "LightGBM",
-      "split_ratio": 0.95,
-      "mape": 13.165396007098503,
-      "mae": 342.8689990515622,
-      "mase": 0,
-      "rmsse": 0,
-      "hyperparameters": {
-        "lags": 36,
-        "n_estimators": 300,
-        "max_depth": 10,
-        "num_leaves": 31,
-        "min_child_samples": 5,
-        "learning_rate": 0.2,
-        "subsample": 0.9,
-        "colsample_bytree": 0.9,
-        "reg_alpha": 1.0,
-        "reg_lambda": 0,
-        "min_split_gain": 0.1,
-        "random_state": 42,
-        "force_row_wise": true,
-        "verbose": -1,
-        "objective": "regression",
-        "n_jobs": -1,
-        "device_type": "cpu",
-        "feature_fraction": 0.9,
-        "bagging_fraction": 0.8,
-        "bagging_freq": 5,
-        "feature_pre_filter": false
-      },
-      "tuned_at": "2025-07-18T09:12:24.425728"
-    },
-    {
-      "model_name": "Prophet",
-      "split_ratio": 0.74,
-      "mape": 13.930231835518056,
-      "mae": 465.5087821126782,
-      "mase": 0,
-      "rmsse": 0,
-      "hyperparameters": {
-        "yearly_seasonality": true,
-        "weekly_seasonality": false,
-        "daily_seasonality": false,
-        "seasonality_mode": "additive",
-        "growth": "linear",
-        "changepoint_prior_scale": 0.5,
-        "seasonality_prior_scale": 10.0,
-        "n_changepoints": 25,
-        "mcmc_samples": 0,
-        "interval_width": 0.8
-      },
-      "tuned_at": "2025-07-18T08:18:59.708771"
-    },
-    {
-      "model_name": "XGBoost",
-      "split_ratio": 0.94,
-      "mape": 14.520208092579574,
-      "mae": 363.9581298828125,
-      "mase": 0,
-      "rmsse": 0,
-      "hyperparameters": {
-        "lags": 48,
-        "n_estimators": 100,
-        "max_depth": 6,
-        "learning_rate": 0.1,
-        "subsample": 0.9,
-        "colsample_bytree": 0.9,
-        "reg_alpha": 1.0,
-        "reg_lambda": 0.1,
-        "random_state": 42,
-        "n_jobs": -1,
-        "tree_method": "hist",
-        "early_stopping_rounds": null,
-        "eval_metric": "mae"
-      },
-      "tuned_at": "2025-07-18T08:18:59.708784"
-    },
-    {
-      "model_name": "CatBoost",
-      "split_ratio": 0.92,
-      "mape": 14.830471462584752,
-      "mae": 397.7623947517444,
-      "mase": 0,
-      "rmsse": 0,
-      "hyperparameters": {
-        "lags": 18,
-        "iterations": 100,
-        "depth": 6,
-        "learning_rate": 0.1,
-        "l2_leaf_reg": 1,
-        "subsample": 0.8,
-        "random_state": 42,
-        "verbose": false,
-        "border_count": 64
-      },
-      "tuned_at": "2025-07-18T08:18:59.708787"
-    },
-    {
-      "model_name": "ExponentialSmoothing",
-      "split_ratio": 0.94,
-      "mape": 15.165652916075075,
-      "mae": 398.370948095796,
-      "mase": 0,
-      "rmsse": 0,
-      "hyperparameters": {
-        "trend": null,
-        "damped": false,
-        "seasonal": null,
-        "seasonal_periods": null,
-        "use_boxcox": null,
-        "remove_bias": true,
-        "use_brute": true,
-        "damped_trend": false,
-        "initialization_method": "heuristic",
-        "missing": "none"
-      },
-      "tuned_at": "2025-07-18T08:18:59.708768"
-    },
-    {
-      "model_name": "Theta",
-      "split_ratio": 0.94,
-      "mape": 15.839943163674644,
-      "mae": 451.802744407011,
-      "mase": 0,
-      "rmsse": 0,
-      "hyperparameters": {
-        "season_mode": "ADDITIVE",
-        "theta": 8
-      },
-      "tuned_at": "2025-07-18T08:18:59.708764"
-    },
-    {
-      "model_name": "FourTheta",
-      "split_ratio": 0.94,
-      "mape": 16.36803278344571,
-      "mae": 479.7684918980563,
-      "mase": 0,
-      "rmsse": 0,
-      "hyperparameters": {
-        "season_mode": "ADDITIVE",
-        "theta": 8
-      },
-      "tuned_at": "2025-07-18T08:18:59.708766"
-    },
-    {
-      "model_name": "KalmanFilter",
-      "split_ratio": 0.96,
-      "mape": 16.66059982946399,
-      "mae": 409.29940841756024,
-      "mase": 0,
-      "rmsse": 0,
-      "hyperparameters": {
-        "dim_x": 3
-      },
-      "tuned_at": "2025-07-18T07:30:06.242152"
-    },
-    {
-      "model_name": "Croston",
-      "split_ratio": 0.96,
-      "mape": 16.837725247193312,
-      "mae": 429.6666666666667,
-      "mase": 0,
-      "rmsse": 0,
-      "hyperparameters": {
-        "alpha_d": null,
-        "alpha_p": 0.1,
-        "quantiles": [
-          0.1,
-          0.5,
-          0.9
-        ],
-        "random_state": null,
-        "version": "optimized"
-      },
-      "tuned_at": "2025-07-18T08:18:59.708769"
-    },
-    {
-      "model_name": "AutoARIMA",
-      "split_ratio": 0.74,
-      "mape": 20.329843286176537,
-      "mae": 709.3698759899193,
-      "mase": 0,
-      "rmsse": 0,
-      "hyperparameters": {
-        "start_p": 0,
-        "start_q": 0,
-        "max_p": 3,
-        "max_q": 3,
-        "seasonal": true,
-        "stepwise": true,
-        "random_state": null,
-        "quantiles": null,
-        "season_length": 12
-      },
-      "tuned_at": "2025-07-18T08:18:59.708752"
-    },
-    {
-      "model_name": "RandomForest",
-      "split_ratio": 0.7,
-      "mape": 29.31819521343903,
-      "mae": 961.6747762407357,
-      "mase": 0,
-      "rmsse": 0,
-      "hyperparameters": {
-        "lags": 12,
-        "n_estimators": 100,
-        "max_depth": 5,
-        "min_samples_split": 5,
-        "min_samples_leaf": 2,
-        "n_jobs": -1,
-        "random_state": 42,
-        "bootstrap": true,
-        "max_features": "sqrt"
-      },
-      "tuned_at": "2025-07-18T08:18:59.708782"
-    }
-  ],
-  "yearly_forecast_totals": {
-    "LinearRegression": 49414,
-    "LightGBM": 45859,
-    "Prophet": 47671,
-    "XGBoost": 46149,
-    "CatBoost": 42364,
-    "all_models": 46291
-=======
   "generated_at": "2025-07-18T01:20:34.684544+00:00",
   "model_rankings": [
     {
@@ -335,7 +86,6 @@
     "AutoARIMA": 47079,
     "XGBoost": 46563,
     "all_models": 48126
->>>>>>> 3d7c3a83
   },
   "current_month_actual": {
     "date": "2025-07",
@@ -348,25 +98,14 @@
   "actuals_cumulative": [
     {
       "date": "2025-01-01T00:00:00Z",
-      "cumulative_total": 0
+      "cumulative_total": 4275
     },
     {
       "date": "2025-02-01T00:00:00Z",
-      "cumulative_total": 4275
+      "cumulative_total": 7951
     },
     {
       "date": "2025-03-01T00:00:00Z",
-<<<<<<< HEAD
-      "cumulative_total": 7951
-    },
-    {
-      "date": "2025-04-01T00:00:00Z",
-      "cumulative_total": 11967
-    },
-    {
-      "date": "2025-05-01T00:00:00Z",
-      "cumulative_total": 15999
-=======
       "cumulative_total": 11967
     },
     {
@@ -376,56 +115,24 @@
     {
       "date": "2025-05-01T00:00:00Z",
       "cumulative_total": 19981
->>>>>>> 3d7c3a83
     },
     {
       "date": "2025-06-01T00:00:00Z",
-      "cumulative_total": 19981
+      "cumulative_total": 23668
     },
     {
       "date": "2025-07-01T00:00:00Z",
-<<<<<<< HEAD
-      "cumulative_total": 23668
-    },
-    {
-      "date": "2025-07-18T07:23:40Z",
-      "cumulative_total": 24521
-=======
       "cumulative_total": 25905
     },
     {
       "date": "2025-07-18T01:20:34Z",
       "cumulative_total": 26758
->>>>>>> 3d7c3a83
     }
   ],
   "cumulative_timelines": {
     "LinearRegression_cumulative": [
       {
         "date": "2025-08-01T00:00:00Z",
-<<<<<<< HEAD
-        "cumulative_total": 27618
-      },
-      {
-        "date": "2025-09-01T00:00:00Z",
-        "cumulative_total": 32033
-      },
-      {
-        "date": "2025-10-01T00:00:00Z",
-        "cumulative_total": 36446
-      },
-      {
-        "date": "2025-11-01T00:00:00Z",
-        "cumulative_total": 40947
-      },
-      {
-        "date": "2025-12-01T00:00:00Z",
-        "cumulative_total": 45419
-      },
-      {
-        "date": "2026-01-01T00:00:00Z",
-        "cumulative_total": 49414
-=======
         "cumulative_total": 29164
       },
       {
@@ -447,35 +154,11 @@
       {
         "date": "2026-01-01T00:00:00Z",
         "cumulative_total": 49374
->>>>>>> 3d7c3a83
       }
     ],
-    "LightGBM_cumulative": [
+    "Prophet_cumulative": [
       {
         "date": "2025-08-01T00:00:00Z",
-<<<<<<< HEAD
-        "cumulative_total": 27103
-      },
-      {
-        "date": "2025-09-01T00:00:00Z",
-        "cumulative_total": 30787
-      },
-      {
-        "date": "2025-10-01T00:00:00Z",
-        "cumulative_total": 34369
-      },
-      {
-        "date": "2025-11-01T00:00:00Z",
-        "cumulative_total": 38393
-      },
-      {
-        "date": "2025-12-01T00:00:00Z",
-        "cumulative_total": 42200
-      },
-      {
-        "date": "2026-01-01T00:00:00Z",
-        "cumulative_total": 45859
-=======
         "cumulative_total": 29755
       },
       {
@@ -497,35 +180,11 @@
       {
         "date": "2026-01-01T00:00:00Z",
         "cumulative_total": 49678
->>>>>>> 3d7c3a83
       }
     ],
-    "Prophet_cumulative": [
+    "TBATS_cumulative": [
       {
         "date": "2025-08-01T00:00:00Z",
-<<<<<<< HEAD
-        "cumulative_total": 27547
-      },
-      {
-        "date": "2025-09-01T00:00:00Z",
-        "cumulative_total": 31354
-      },
-      {
-        "date": "2025-10-01T00:00:00Z",
-        "cumulative_total": 35420
-      },
-      {
-        "date": "2025-11-01T00:00:00Z",
-        "cumulative_total": 39403
-      },
-      {
-        "date": "2025-12-01T00:00:00Z",
-        "cumulative_total": 43457
-      },
-      {
-        "date": "2026-01-01T00:00:00Z",
-        "cumulative_total": 47671
-=======
         "cumulative_total": 29493
       },
       {
@@ -547,85 +206,37 @@
       {
         "date": "2026-01-01T00:00:00Z",
         "cumulative_total": 47934
->>>>>>> 3d7c3a83
+      }
+    ],
+    "AutoARIMA_cumulative": [
+      {
+        "date": "2025-08-01T00:00:00Z",
+        "cumulative_total": 29137
+      },
+      {
+        "date": "2025-09-01T00:00:00Z",
+        "cumulative_total": 32624
+      },
+      {
+        "date": "2025-10-01T00:00:00Z",
+        "cumulative_total": 36190
+      },
+      {
+        "date": "2025-11-01T00:00:00Z",
+        "cumulative_total": 39793
+      },
+      {
+        "date": "2025-12-01T00:00:00Z",
+        "cumulative_total": 43424
+      },
+      {
+        "date": "2026-01-01T00:00:00Z",
+        "cumulative_total": 47079
       }
     ],
     "XGBoost_cumulative": [
       {
         "date": "2025-08-01T00:00:00Z",
-<<<<<<< HEAD
-        "cumulative_total": 27558
-      },
-      {
-        "date": "2025-09-01T00:00:00Z",
-        "cumulative_total": 30606
-      },
-      {
-        "date": "2025-10-01T00:00:00Z",
-        "cumulative_total": 34244
-      },
-      {
-        "date": "2025-11-01T00:00:00Z",
-        "cumulative_total": 38211
-      },
-      {
-        "date": "2025-12-01T00:00:00Z",
-        "cumulative_total": 42199
-      },
-      {
-        "date": "2026-01-01T00:00:00Z",
-        "cumulative_total": 46149
-=======
-        "cumulative_total": 29137
-      },
-      {
-        "date": "2025-09-01T00:00:00Z",
-        "cumulative_total": 32624
-      },
-      {
-        "date": "2025-10-01T00:00:00Z",
-        "cumulative_total": 36190
-      },
-      {
-        "date": "2025-11-01T00:00:00Z",
-        "cumulative_total": 39793
-      },
-      {
-        "date": "2025-12-01T00:00:00Z",
-        "cumulative_total": 43424
-      },
-      {
-        "date": "2026-01-01T00:00:00Z",
-        "cumulative_total": 47079
->>>>>>> 3d7c3a83
-      }
-    ],
-    "CatBoost_cumulative": [
-      {
-        "date": "2025-08-01T00:00:00Z",
-<<<<<<< HEAD
-        "cumulative_total": 26316
-      },
-      {
-        "date": "2025-09-01T00:00:00Z",
-        "cumulative_total": 29162
-      },
-      {
-        "date": "2025-10-01T00:00:00Z",
-        "cumulative_total": 32318
-      },
-      {
-        "date": "2025-11-01T00:00:00Z",
-        "cumulative_total": 35982
-      },
-      {
-        "date": "2025-12-01T00:00:00Z",
-        "cumulative_total": 39369
-      },
-      {
-        "date": "2026-01-01T00:00:00Z",
-        "cumulative_total": 42364
-=======
         "cumulative_total": 29386
       },
       {
@@ -647,35 +258,11 @@
       {
         "date": "2026-01-01T00:00:00Z",
         "cumulative_total": 46563
->>>>>>> 3d7c3a83
       }
     ],
     "all_models_cumulative": [
       {
         "date": "2025-08-01T00:00:00Z",
-<<<<<<< HEAD
-        "cumulative_total": 27228
-      },
-      {
-        "date": "2025-09-01T00:00:00Z",
-        "cumulative_total": 30788
-      },
-      {
-        "date": "2025-10-01T00:00:00Z",
-        "cumulative_total": 34559
-      },
-      {
-        "date": "2025-11-01T00:00:00Z",
-        "cumulative_total": 38587
-      },
-      {
-        "date": "2025-12-01T00:00:00Z",
-        "cumulative_total": 42529
-      },
-      {
-        "date": "2026-01-01T00:00:00Z",
-        "cumulative_total": 46291
-=======
         "cumulative_total": 29387
       },
       {
@@ -697,7 +284,6 @@
       {
         "date": "2026-01-01T00:00:00Z",
         "cumulative_total": 48126
->>>>>>> 3d7c3a83
       }
     ]
   },
@@ -705,29 +291,6 @@
     "LinearRegression": [
       {
         "date": "2025-08",
-<<<<<<< HEAD
-        "cve_count": 3950
-      },
-      {
-        "date": "2025-09",
-        "cve_count": 4415
-      },
-      {
-        "date": "2025-10",
-        "cve_count": 4413
-      },
-      {
-        "date": "2025-11",
-        "cve_count": 4501
-      },
-      {
-        "date": "2025-12",
-        "cve_count": 4472
-      },
-      {
-        "date": "2026-01",
-        "cve_count": 3995
-=======
         "cve_count": 3259
       },
       {
@@ -749,35 +312,11 @@
       {
         "date": "2026-01",
         "cve_count": 4229
->>>>>>> 3d7c3a83
       }
     ],
-    "LightGBM": [
+    "Prophet": [
       {
         "date": "2025-08",
-<<<<<<< HEAD
-        "cve_count": 3435
-      },
-      {
-        "date": "2025-09",
-        "cve_count": 3684
-      },
-      {
-        "date": "2025-10",
-        "cve_count": 3582
-      },
-      {
-        "date": "2025-11",
-        "cve_count": 4024
-      },
-      {
-        "date": "2025-12",
-        "cve_count": 3807
-      },
-      {
-        "date": "2026-01",
-        "cve_count": 3659
-=======
         "cve_count": 3850
       },
       {
@@ -799,35 +338,11 @@
       {
         "date": "2026-01",
         "cve_count": 4175
->>>>>>> 3d7c3a83
       }
     ],
-    "Prophet": [
+    "TBATS": [
       {
         "date": "2025-08",
-<<<<<<< HEAD
-        "cve_count": 3879
-      },
-      {
-        "date": "2025-09",
-        "cve_count": 3807
-      },
-      {
-        "date": "2025-10",
-        "cve_count": 4066
-      },
-      {
-        "date": "2025-11",
-        "cve_count": 3983
-      },
-      {
-        "date": "2025-12",
-        "cve_count": 4054
-      },
-      {
-        "date": "2026-01",
-        "cve_count": 4214
-=======
         "cve_count": 3588
       },
       {
@@ -849,85 +364,37 @@
       {
         "date": "2026-01",
         "cve_count": 3784
->>>>>>> 3d7c3a83
+      }
+    ],
+    "AutoARIMA": [
+      {
+        "date": "2025-08",
+        "cve_count": 3232
+      },
+      {
+        "date": "2025-09",
+        "cve_count": 3487
+      },
+      {
+        "date": "2025-10",
+        "cve_count": 3566
+      },
+      {
+        "date": "2025-11",
+        "cve_count": 3603
+      },
+      {
+        "date": "2025-12",
+        "cve_count": 3631
+      },
+      {
+        "date": "2026-01",
+        "cve_count": 3655
       }
     ],
     "XGBoost": [
       {
         "date": "2025-08",
-<<<<<<< HEAD
-        "cve_count": 3890
-      },
-      {
-        "date": "2025-09",
-        "cve_count": 3048
-      },
-      {
-        "date": "2025-10",
-        "cve_count": 3638
-      },
-      {
-        "date": "2025-11",
-        "cve_count": 3967
-      },
-      {
-        "date": "2025-12",
-        "cve_count": 3988
-      },
-      {
-        "date": "2026-01",
-        "cve_count": 3950
-=======
-        "cve_count": 3232
-      },
-      {
-        "date": "2025-09",
-        "cve_count": 3487
-      },
-      {
-        "date": "2025-10",
-        "cve_count": 3566
-      },
-      {
-        "date": "2025-11",
-        "cve_count": 3603
-      },
-      {
-        "date": "2025-12",
-        "cve_count": 3631
-      },
-      {
-        "date": "2026-01",
-        "cve_count": 3655
->>>>>>> 3d7c3a83
-      }
-    ],
-    "CatBoost": [
-      {
-        "date": "2025-08",
-<<<<<<< HEAD
-        "cve_count": 2648
-      },
-      {
-        "date": "2025-09",
-        "cve_count": 2846
-      },
-      {
-        "date": "2025-10",
-        "cve_count": 3156
-      },
-      {
-        "date": "2025-11",
-        "cve_count": 3664
-      },
-      {
-        "date": "2025-12",
-        "cve_count": 3387
-      },
-      {
-        "date": "2026-01",
-        "cve_count": 2995
-=======
         "cve_count": 3481
       },
       {
@@ -949,23 +416,18 @@
       {
         "date": "2026-01",
         "cve_count": 3496
->>>>>>> 3d7c3a83
       }
     ]
   },
   "summary": {
-<<<<<<< HEAD
-    "total_historical_cves": 206550,
-=======
     "total_historical_cves": 206698,
->>>>>>> 3d7c3a83
     "cumulative_cves_2024": 39943,
     "data_period": {
       "start": "2017-01-31",
       "end": "2025-07-31"
     },
     "forecast_period": {
-      "start": "2025-08-01",
+      "start": "2025-07-01",
       "end": "2026-01-31"
     }
   },
@@ -973,94 +435,141 @@
     "LinearRegression": {
       "table_data": [
         {
+          "MONTH": "2023-11",
+          "PUBLISHED": 2443,
+          "FORECAST": 2559,
+          "ERROR": 116,
+          "PERCENT_ERROR": 4.786268434087608
+        },
+        {
+          "MONTH": "2023-12",
+          "PUBLISHED": 2674,
+          "FORECAST": 2367,
+          "ERROR": -306,
+          "PERCENT_ERROR": -11.47129141886509
+        },
+        {
+          "MONTH": "2024-01",
+          "PUBLISHED": 2591,
+          "FORECAST": 2671,
+          "ERROR": 80,
+          "PERCENT_ERROR": 3.1254970909519972
+        },
+        {
+          "MONTH": "2024-02",
+          "PUBLISHED": 2784,
+          "FORECAST": 2636,
+          "ERROR": -147,
+          "PERCENT_ERROR": -5.3125842066816045
+        },
+        {
+          "MONTH": "2024-03",
+          "PUBLISHED": 3299,
+          "FORECAST": 2578,
+          "ERROR": -720,
+          "PERCENT_ERROR": -21.85198886816733
+        },
+        {
+          "MONTH": "2024-04",
+          "PUBLISHED": 3605,
+          "FORECAST": 2740,
+          "ERROR": -864,
+          "PERCENT_ERROR": -23.991539024696237
+        },
+        {
+          "MONTH": "2024-05",
+          "PUBLISHED": 4994,
+          "FORECAST": 2629,
+          "ERROR": -2364,
+          "PERCENT_ERROR": -47.35499914244727
+        },
+        {
+          "MONTH": "2024-06",
+          "PUBLISHED": 3082,
+          "FORECAST": 2717,
+          "ERROR": -364,
+          "PERCENT_ERROR": -11.828238660503242
+        },
+        {
+          "MONTH": "2024-07",
+          "PUBLISHED": 3117,
+          "FORECAST": 2725,
+          "ERROR": -391,
+          "PERCENT_ERROR": -12.561704312037037
+        },
+        {
+          "MONTH": "2024-08",
+          "PUBLISHED": 2898,
+          "FORECAST": 2742,
+          "ERROR": -155,
+          "PERCENT_ERROR": -5.368420242707132
+        },
+        {
           "MONTH": "2024-09",
           "PUBLISHED": 2516,
-          "FORECAST": 3416,
-          "ERROR": 900,
-          "PERCENT_ERROR": 35.78867684059544
+          "FORECAST": 2766,
+          "ERROR": 250,
+          "PERCENT_ERROR": 9.937697383655351
         },
         {
           "MONTH": "2024-10",
           "PUBLISHED": 3570,
-          "FORECAST": 3569,
-          "ERROR": 0,
-          "PERCENT_ERROR": -0.02140656888433809
+          "FORECAST": 2808,
+          "ERROR": -761,
+          "PERCENT_ERROR": -21.335727281061466
         },
         {
           "MONTH": "2024-11",
           "PUBLISHED": 4054,
-          "FORECAST": 4245,
-          "ERROR": 191,
-          "PERCENT_ERROR": 4.714604021695069
+          "FORECAST": 2837,
+          "ERROR": -1216,
+          "PERCENT_ERROR": -30.01749005346623
         },
         {
           "MONTH": "2024-12",
           "PUBLISHED": 3433,
-          "FORECAST": 4020,
-          "ERROR": 587,
-          "PERCENT_ERROR": 17.102206258479285
+          "FORECAST": 2864,
+          "ERROR": -568,
+          "PERCENT_ERROR": -16.563821207695366
         },
         {
           "MONTH": "2025-01",
           "PUBLISHED": 4275,
-          "FORECAST": 3969,
-          "ERROR": -305,
-          "PERCENT_ERROR": -7.140548980421125
+          "FORECAST": 2892,
+          "ERROR": -1382,
+          "PERCENT_ERROR": -32.336352974823754
         },
         {
           "MONTH": "2025-02",
           "PUBLISHED": 3676,
-          "FORECAST": 4341,
-          "ERROR": 665,
-          "PERCENT_ERROR": 18.106706346110904
+          "FORECAST": 2954,
+          "ERROR": -721,
+          "PERCENT_ERROR": -19.625337221039715
         },
         {
           "MONTH": "2025-03",
           "PUBLISHED": 4016,
-<<<<<<< HEAD
-          "FORECAST": 4326,
-          "ERROR": 310,
-          "PERCENT_ERROR": 7.722304197316097
-=======
           "FORECAST": 2950,
           "ERROR": -1065,
           "PERCENT_ERROR": -26.52047067903624
->>>>>>> 3d7c3a83
         },
         {
           "MONTH": "2025-04",
           "PUBLISHED": 4032,
-          "FORECAST": 4623,
-          "ERROR": 591,
-          "PERCENT_ERROR": 14.674468255198134
+          "FORECAST": 3005,
+          "ERROR": -1026,
+          "PERCENT_ERROR": -25.470563069781043
         },
         {
           "MONTH": "2025-05",
           "PUBLISHED": 3982,
-          "FORECAST": 4238,
-          "ERROR": 256,
-          "PERCENT_ERROR": 6.448216303348691
+          "FORECAST": 3029,
+          "ERROR": -952,
+          "PERCENT_ERROR": -23.910365360119254
         },
         {
           "MONTH": "2025-06",
           "PUBLISHED": 3687,
-<<<<<<< HEAD
-          "FORECAST": 4410,
-          "ERROR": 723,
-          "PERCENT_ERROR": 19.610985954005937
-        },
-        {
-          "MONTH": "2025-07",
-          "PUBLISHED": 2089,
-          "FORECAST": 4442,
-          "ERROR": 2353,
-          "PERCENT_ERROR": 112.6448048642867
-        }
-      ],
-      "summary_stats": {
-        "mean_absolute_error": 570.2771849650593,
-        "mean_absolute_percentage_error": 20.87736522652098
-=======
           "FORECAST": 3053,
           "ERROR": -633,
           "PERCENT_ERROR": -17.175460909061265
@@ -1076,65 +585,146 @@
       "summary_stats": {
         "mean_absolute_error": -587.8467522677605,
         "mean_absolute_percentage_error": -14.129872781263627
->>>>>>> 3d7c3a83
-      }
-    },
-    "LightGBM": {
+      }
+    },
+    "Prophet": {
       "table_data": [
+        {
+          "MONTH": "2023-11",
+          "PUBLISHED": 2443,
+          "FORECAST": 2380,
+          "ERROR": -62,
+          "PERCENT_ERROR": -2.538643059543886
+        },
+        {
+          "MONTH": "2023-12",
+          "PUBLISHED": 2674,
+          "FORECAST": 2501,
+          "ERROR": -172,
+          "PERCENT_ERROR": -6.457632568225119
+        },
+        {
+          "MONTH": "2024-01",
+          "PUBLISHED": 2591,
+          "FORECAST": 2642,
+          "ERROR": 51,
+          "PERCENT_ERROR": 1.9804986774694722
+        },
+        {
+          "MONTH": "2024-02",
+          "PUBLISHED": 2784,
+          "FORECAST": 2473,
+          "ERROR": -310,
+          "PERCENT_ERROR": -11.136225480945544
+        },
+        {
+          "MONTH": "2024-03",
+          "PUBLISHED": 3299,
+          "FORECAST": 2648,
+          "ERROR": -650,
+          "PERCENT_ERROR": -19.72515599924792
+        },
+        {
+          "MONTH": "2024-04",
+          "PUBLISHED": 3605,
+          "FORECAST": 3080,
+          "ERROR": -524,
+          "PERCENT_ERROR": -14.53614758281879
+        },
+        {
+          "MONTH": "2024-05",
+          "PUBLISHED": 4994,
+          "FORECAST": 2252,
+          "ERROR": -2741,
+          "PERCENT_ERROR": -54.888639583603315
+        },
+        {
+          "MONTH": "2024-06",
+          "PUBLISHED": 3082,
+          "FORECAST": 2832,
+          "ERROR": -249,
+          "PERCENT_ERROR": -8.103009878164626
+        },
+        {
+          "MONTH": "2024-07",
+          "PUBLISHED": 3117,
+          "FORECAST": 2708,
+          "ERROR": -408,
+          "PERCENT_ERROR": -13.104615865946476
+        },
+        {
+          "MONTH": "2024-08",
+          "PUBLISHED": 2898,
+          "FORECAST": 2716,
+          "ERROR": -181,
+          "PERCENT_ERROR": -6.263941409816763
+        },
+        {
+          "MONTH": "2024-09",
+          "PUBLISHED": 2516,
+          "FORECAST": 2927,
+          "ERROR": 411,
+          "PERCENT_ERROR": 16.372812004757815
+        },
+        {
+          "MONTH": "2024-10",
+          "PUBLISHED": 3570,
+          "FORECAST": 2860,
+          "ERROR": -709,
+          "PERCENT_ERROR": -19.878696370066436
+        },
+        {
+          "MONTH": "2024-11",
+          "PUBLISHED": 4054,
+          "FORECAST": 2512,
+          "ERROR": -1541,
+          "PERCENT_ERROR": -38.0311815580402
+        },
+        {
+          "MONTH": "2024-12",
+          "PUBLISHED": 3433,
+          "FORECAST": 2820,
+          "ERROR": -612,
+          "PERCENT_ERROR": -17.83674448158084
+        },
+        {
+          "MONTH": "2025-01",
+          "PUBLISHED": 4275,
+          "FORECAST": 2778,
+          "ERROR": -1496,
+          "PERCENT_ERROR": -35.015180744212024
+        },
         {
           "MONTH": "2025-02",
           "PUBLISHED": 3676,
-          "FORECAST": 4147,
-          "ERROR": 471,
-          "PERCENT_ERROR": 12.839448542758447
+          "FORECAST": 2758,
+          "ERROR": -917,
+          "PERCENT_ERROR": -24.96319738238515
         },
         {
           "MONTH": "2025-03",
           "PUBLISHED": 4016,
-<<<<<<< HEAD
-          "FORECAST": 4125,
-          "ERROR": 109,
-          "PERCENT_ERROR": 2.7377849922090145
-=======
           "FORECAST": 2955,
           "ERROR": -1060,
           "PERCENT_ERROR": -26.399717500129533
->>>>>>> 3d7c3a83
         },
         {
           "MONTH": "2025-04",
           "PUBLISHED": 4032,
-          "FORECAST": 3813,
-          "ERROR": -218,
-          "PERCENT_ERROR": -5.417902239636919
+          "FORECAST": 3266,
+          "ERROR": -765,
+          "PERCENT_ERROR": -18.97780273617947
         },
         {
           "MONTH": "2025-05",
           "PUBLISHED": 3982,
-          "FORECAST": 4148,
-          "ERROR": 166,
-          "PERCENT_ERROR": 4.186099747270869
+          "FORECAST": 2717,
+          "ERROR": -1264,
+          "PERCENT_ERROR": -31.753823692497928
         },
         {
           "MONTH": "2025-06",
           "PUBLISHED": 3687,
-<<<<<<< HEAD
-          "FORECAST": 3837,
-          "ERROR": 150,
-          "PERCENT_ERROR": 4.088714960705564
-        },
-        {
-          "MONTH": "2025-07",
-          "PUBLISHED": 2089,
-          "FORECAST": 3801,
-          "ERROR": 1712,
-          "PERCENT_ERROR": 81.9798968238055
-        }
-      ],
-      "summary_stats": {
-        "mean_absolute_error": 398.9132021005985,
-        "mean_absolute_percentage_error": 16.735673804518747
-=======
           "FORECAST": 3093,
           "ERROR": -593,
           "PERCENT_ERROR": -16.09352622230105
@@ -1150,212 +740,146 @@
       "summary_stats": {
         "mean_absolute_error": -617.6118461200278,
         "mean_absolute_percentage_error": -14.77624023592369
->>>>>>> 3d7c3a83
-      }
-    },
-    "Prophet": {
+      }
+    },
+    "TBATS": {
       "table_data": [
-        {
-          "MONTH": "2023-05",
-          "PUBLISHED": 2420,
-          "FORECAST": 2464,
-          "ERROR": 44,
-          "PERCENT_ERROR": 1.8351442074880886
-        },
-        {
-          "MONTH": "2023-06",
-          "PUBLISHED": 2395,
-          "FORECAST": 2376,
-          "ERROR": -18,
-          "PERCENT_ERROR": -0.7552434557039917
-        },
-        {
-          "MONTH": "2023-07",
-          "PUBLISHED": 2295,
-          "FORECAST": 2717,
-          "ERROR": 422,
-          "PERCENT_ERROR": 18.41519899892615
-        },
-        {
-          "MONTH": "2023-08",
-          "PUBLISHED": 2479,
-          "FORECAST": 2741,
-          "ERROR": 262,
-          "PERCENT_ERROR": 10.586900172319675
-        },
-        {
-          "MONTH": "2023-09",
-          "PUBLISHED": 2148,
-          "FORECAST": 2350,
-          "ERROR": 202,
-          "PERCENT_ERROR": 9.410649703411575
-        },
-        {
-          "MONTH": "2023-10",
-          "PUBLISHED": 2690,
-          "FORECAST": 2402,
-          "ERROR": -287,
-          "PERCENT_ERROR": -10.689912285422782
-        },
         {
           "MONTH": "2023-11",
           "PUBLISHED": 2443,
-          "FORECAST": 2502,
-          "ERROR": 59,
-          "PERCENT_ERROR": 2.418157371708768
+          "FORECAST": 2409,
+          "ERROR": -33,
+          "PERCENT_ERROR": -1.3694522952489805
         },
         {
           "MONTH": "2023-12",
           "PUBLISHED": 2674,
-          "FORECAST": 2622,
-          "ERROR": -51,
-          "PERCENT_ERROR": -1.9136685415006456
+          "FORECAST": 2424,
+          "ERROR": -249,
+          "PERCENT_ERROR": -9.314066962335863
         },
         {
           "MONTH": "2024-01",
           "PUBLISHED": 2591,
-          "FORECAST": 2777,
-          "ERROR": 186,
-          "PERCENT_ERROR": 7.212240331657524
+          "FORECAST": 2447,
+          "ERROR": -143,
+          "PERCENT_ERROR": -5.547589478835305
         },
         {
           "MONTH": "2024-02",
           "PUBLISHED": 2784,
-          "FORECAST": 2574,
-          "ERROR": -209,
-          "PERCENT_ERROR": -7.532374128977598
+          "FORECAST": 2476,
+          "ERROR": -307,
+          "PERCENT_ERROR": -11.05950769651817
         },
         {
           "MONTH": "2024-03",
           "PUBLISHED": 3299,
-          "FORECAST": 2777,
-          "ERROR": -521,
-          "PERCENT_ERROR": -15.798097496158242
+          "FORECAST": 2509,
+          "ERROR": -789,
+          "PERCENT_ERROR": -23.9356146888918
         },
         {
           "MONTH": "2024-04",
           "PUBLISHED": 3605,
-          "FORECAST": 3248,
-          "ERROR": -356,
-          "PERCENT_ERROR": -9.885609064405557
+          "FORECAST": 2543,
+          "ERROR": -1061,
+          "PERCENT_ERROR": -29.438368102235096
         },
         {
           "MONTH": "2024-05",
           "PUBLISHED": 4994,
-          "FORECAST": 2389,
-          "ERROR": -2604,
-          "PERCENT_ERROR": -52.159810864714515
+          "FORECAST": 2575,
+          "ERROR": -2418,
+          "PERCENT_ERROR": -48.42602155038357
         },
         {
           "MONTH": "2024-06",
           "PUBLISHED": 3082,
-          "FORECAST": 3020,
-          "ERROR": -61,
-          "PERCENT_ERROR": -1.9924815329786287
+          "FORECAST": 2601,
+          "ERROR": -480,
+          "PERCENT_ERROR": -15.576514024256479
         },
         {
           "MONTH": "2024-07",
           "PUBLISHED": 3117,
-          "FORECAST": 2820,
-          "ERROR": -296,
-          "PERCENT_ERROR": -9.507065340150007
+          "FORECAST": 2621,
+          "ERROR": -495,
+          "PERCENT_ERROR": -15.905489121737022
         },
         {
           "MONTH": "2024-08",
           "PUBLISHED": 2898,
-          "FORECAST": 2849,
-          "ERROR": -48,
-          "PERCENT_ERROR": -1.673819825443107
+          "FORECAST": 2633,
+          "ERROR": -264,
+          "PERCENT_ERROR": -9.111785561309363
         },
         {
           "MONTH": "2024-09",
           "PUBLISHED": 2516,
-          "FORECAST": 3092,
-          "ERROR": 576,
-          "PERCENT_ERROR": 22.908223348793705
+          "FORECAST": 2642,
+          "ERROR": 126,
+          "PERCENT_ERROR": 5.022956880677825
         },
         {
           "MONTH": "2024-10",
           "PUBLISHED": 3570,
-          "FORECAST": 3083,
-          "ERROR": -486,
-          "PERCENT_ERROR": -13.616801142073923
+          "FORECAST": 2650,
+          "ERROR": -919,
+          "PERCENT_ERROR": -25.76889886467856
         },
         {
           "MONTH": "2024-11",
           "PUBLISHED": 4054,
-          "FORECAST": 2657,
-          "ERROR": -1396,
-          "PERCENT_ERROR": -34.44544073821102
+          "FORECAST": 2660,
+          "ERROR": -1393,
+          "PERCENT_ERROR": -34.36797387779031
         },
         {
           "MONTH": "2024-12",
           "PUBLISHED": 3433,
-          "FORECAST": 2974,
-          "ERROR": -458,
-          "PERCENT_ERROR": -13.358526225842477
+          "FORECAST": 2677,
+          "ERROR": -755,
+          "PERCENT_ERROR": -22.00964486062691
         },
         {
           "MONTH": "2025-01",
           "PUBLISHED": 4275,
-          "FORECAST": 2937,
-          "ERROR": -1337,
-          "PERCENT_ERROR": -31.281672128359173
+          "FORECAST": 2701,
+          "ERROR": -1573,
+          "PERCENT_ERROR": -36.80480305397727
         },
         {
           "MONTH": "2025-02",
           "PUBLISHED": 3676,
-          "FORECAST": 2933,
-          "ERROR": -742,
-          "PERCENT_ERROR": -20.188640890911604
+          "FORECAST": 2732,
+          "ERROR": -943,
+          "PERCENT_ERROR": -25.65718484778162
         },
         {
           "MONTH": "2025-03",
           "PUBLISHED": 4016,
-<<<<<<< HEAD
-          "FORECAST": 3147,
-          "ERROR": -868,
-          "PERCENT_ERROR": -21.629710872361848
-=======
           "FORECAST": 2768,
           "ERROR": -1247,
           "PERCENT_ERROR": -31.054023556063363
->>>>>>> 3d7c3a83
         },
         {
           "MONTH": "2025-04",
           "PUBLISHED": 4032,
-          "FORECAST": 3475,
-          "ERROR": -556,
-          "PERCENT_ERROR": -13.799133203252554
+          "FORECAST": 2806,
+          "ERROR": -1225,
+          "PERCENT_ERROR": -30.40409702254302
         },
         {
           "MONTH": "2025-05",
           "PUBLISHED": 3982,
-          "FORECAST": 2918,
-          "ERROR": -1063,
-          "PERCENT_ERROR": -26.707476151081554
+          "FORECAST": 2840,
+          "ERROR": -1141,
+          "PERCENT_ERROR": -28.663941966185224
         },
         {
           "MONTH": "2025-06",
           "PUBLISHED": 3687,
-<<<<<<< HEAD
-          "FORECAST": 3312,
-          "ERROR": -374,
-          "PERCENT_ERROR": -10.168954849164766
-        },
-        {
-          "MONTH": "2025-07",
-          "PUBLISHED": 2089,
-          "FORECAST": 3291,
-          "ERROR": 1202,
-          "PERCENT_ERROR": 57.54957881241635
-        }
-      ],
-      "summary_stats": {
-        "mean_absolute_error": -325.29794328486435,
-        "mean_absolute_percentage_error": -6.176605399629339
-=======
           "FORECAST": 2869,
           "ERROR": -817,
           "PERCENT_ERROR": -22.18324019869425
@@ -1371,72 +895,146 @@
       "summary_stats": {
         "mean_absolute_error": -737.2222522351967,
         "mean_absolute_percentage_error": -18.684993791740677
->>>>>>> 3d7c3a83
-      }
-    },
-    "XGBoost": {
+      }
+    },
+    "AutoARIMA": {
       "table_data": [
+        {
+          "MONTH": "2023-11",
+          "PUBLISHED": 2443,
+          "FORECAST": 2443,
+          "ERROR": 0,
+          "PERCENT_ERROR": 0.039999887831169346
+        },
+        {
+          "MONTH": "2023-12",
+          "PUBLISHED": 2674,
+          "FORECAST": 2460,
+          "ERROR": -213,
+          "PERCENT_ERROR": -7.995782069252819
+        },
+        {
+          "MONTH": "2024-01",
+          "PUBLISHED": 2591,
+          "FORECAST": 2476,
+          "ERROR": -114,
+          "PERCENT_ERROR": -4.4226793640816755
+        },
+        {
+          "MONTH": "2024-02",
+          "PUBLISHED": 2784,
+          "FORECAST": 2492,
+          "ERROR": -291,
+          "PERCENT_ERROR": -10.46609310757513
+        },
+        {
+          "MONTH": "2024-03",
+          "PUBLISHED": 3299,
+          "FORECAST": 2508,
+          "ERROR": -790,
+          "PERCENT_ERROR": -23.951513849846226
+        },
+        {
+          "MONTH": "2024-04",
+          "PUBLISHED": 3605,
+          "FORECAST": 2525,
+          "ERROR": -1079,
+          "PERCENT_ERROR": -29.956861350845017
+        },
+        {
+          "MONTH": "2024-05",
+          "PUBLISHED": 4994,
+          "FORECAST": 2541,
+          "ERROR": -2452,
+          "PERCENT_ERROR": -49.11352145553662
+        },
+        {
+          "MONTH": "2024-06",
+          "PUBLISHED": 3082,
+          "FORECAST": 2557,
+          "ERROR": -524,
+          "PERCENT_ERROR": -17.018613604186697
+        },
+        {
+          "MONTH": "2024-07",
+          "PUBLISHED": 3117,
+          "FORECAST": 2573,
+          "ERROR": -543,
+          "PERCENT_ERROR": -17.430159803418988
+        },
+        {
+          "MONTH": "2024-08",
+          "PUBLISHED": 2898,
+          "FORECAST": 2589,
+          "ERROR": -308,
+          "PERCENT_ERROR": -10.6308657993135
+        },
+        {
+          "MONTH": "2024-09",
+          "PUBLISHED": 2516,
+          "FORECAST": 2606,
+          "ERROR": 90,
+          "PERCENT_ERROR": 3.5823966353083834
+        },
+        {
+          "MONTH": "2024-10",
+          "PUBLISHED": 3570,
+          "FORECAST": 2622,
+          "ERROR": -947,
+          "PERCENT_ERROR": -26.544854634374705
+        },
+        {
+          "MONTH": "2024-11",
+          "PUBLISHED": 4054,
+          "FORECAST": 2638,
+          "ERROR": -1415,
+          "PERCENT_ERROR": -34.914546626509924
+        },
+        {
+          "MONTH": "2024-12",
+          "PUBLISHED": 3433,
+          "FORECAST": 2654,
+          "ERROR": -778,
+          "PERCENT_ERROR": -22.6688065840445
+        },
         {
           "MONTH": "2025-01",
           "PUBLISHED": 4275,
-          "FORECAST": 3727,
-          "ERROR": -547,
-          "PERCENT_ERROR": -12.803893686038013
+          "FORECAST": 2670,
+          "ERROR": -1604,
+          "PERCENT_ERROR": -37.520574030918915
         },
         {
           "MONTH": "2025-02",
           "PUBLISHED": 3676,
-          "FORECAST": 3760,
-          "ERROR": 84,
-          "PERCENT_ERROR": 2.3076735072089227
+          "FORECAST": 2687,
+          "ERROR": -988,
+          "PERCENT_ERROR": -26.898502437794324
         },
         {
           "MONTH": "2025-03",
           "PUBLISHED": 4016,
-<<<<<<< HEAD
-          "FORECAST": 3939,
-          "ERROR": -76,
-          "PERCENT_ERROR": -1.8945762360713398
-=======
           "FORECAST": 2703,
           "ERROR": -1312,
           "PERCENT_ERROR": -32.68359958677427
->>>>>>> 3d7c3a83
         },
         {
           "MONTH": "2025-04",
           "PUBLISHED": 4032,
-          "FORECAST": 3901,
-          "ERROR": -130,
-          "PERCENT_ERROR": -3.2389686221168152
+          "FORECAST": 2719,
+          "ERROR": -1312,
+          "PERCENT_ERROR": -32.54855578364062
         },
         {
           "MONTH": "2025-05",
           "PUBLISHED": 3982,
-          "FORECAST": 3842,
-          "ERROR": -139,
-          "PERCENT_ERROR": -3.515103856023983
+          "FORECAST": 2735,
+          "ERROR": -1246,
+          "PERCENT_ERROR": -31.294379181012705
         },
         {
           "MONTH": "2025-06",
           "PUBLISHED": 3687,
-<<<<<<< HEAD
-          "FORECAST": 3538,
-          "ERROR": -148,
-          "PERCENT_ERROR": -4.021009999237184
-        },
-        {
-          "MONTH": "2025-07",
-          "PUBLISHED": 2089,
-          "FORECAST": 3894,
-          "ERROR": 1805,
-          "PERCENT_ERROR": 86.43227920057444
-        }
-      ],
-      "summary_stats": {
-        "mean_absolute_error": 121.16092354910714,
-        "mean_absolute_percentage_error": 9.038057186899433
-=======
           "FORECAST": 2752,
           "ERROR": -934,
           "PERCENT_ERROR": -25.35737967939956
@@ -1452,86 +1050,146 @@
       "summary_stats": {
         "mean_absolute_error": -773.1526149413554,
         "mean_absolute_percentage_error": -19.716420252734096
->>>>>>> 3d7c3a83
-      }
-    },
-    "CatBoost": {
+      }
+    },
+    "XGBoost": {
       "table_data": [
+        {
+          "MONTH": "2023-11",
+          "PUBLISHED": 2443,
+          "FORECAST": 2496,
+          "ERROR": 53,
+          "PERCENT_ERROR": 2.1734911449805567
+        },
+        {
+          "MONTH": "2023-12",
+          "PUBLISHED": 2674,
+          "FORECAST": 2448,
+          "ERROR": -225,
+          "PERCENT_ERROR": -8.439943232283097
+        },
+        {
+          "MONTH": "2024-01",
+          "PUBLISHED": 2591,
+          "FORECAST": 2614,
+          "ERROR": 23,
+          "PERCENT_ERROR": 0.9168606474334234
+        },
+        {
+          "MONTH": "2024-02",
+          "PUBLISHED": 2784,
+          "FORECAST": 2355,
+          "ERROR": -428,
+          "PERCENT_ERROR": -15.390339116940552
+        },
+        {
+          "MONTH": "2024-03",
+          "PUBLISHED": 3299,
+          "FORECAST": 2633,
+          "ERROR": -665,
+          "PERCENT_ERROR": -20.18478314924977
+        },
+        {
+          "MONTH": "2024-04",
+          "PUBLISHED": 3605,
+          "FORECAST": 2564,
+          "ERROR": -1040,
+          "PERCENT_ERROR": -28.850845992978503
+        },
+        {
+          "MONTH": "2024-05",
+          "PUBLISHED": 4994,
+          "FORECAST": 2435,
+          "ERROR": -2558,
+          "PERCENT_ERROR": -51.235686925873544
+        },
+        {
+          "MONTH": "2024-06",
+          "PUBLISHED": 3082,
+          "FORECAST": 2644,
+          "ERROR": -437,
+          "PERCENT_ERROR": -14.183722712017358
+        },
+        {
+          "MONTH": "2024-07",
+          "PUBLISHED": 3117,
+          "FORECAST": 2569,
+          "ERROR": -547,
+          "PERCENT_ERROR": -17.550115796438885
+        },
+        {
+          "MONTH": "2024-08",
+          "PUBLISHED": 2898,
+          "FORECAST": 2637,
+          "ERROR": -260,
+          "PERCENT_ERROR": -8.987062400254487
+        },
+        {
+          "MONTH": "2024-09",
+          "PUBLISHED": 2516,
+          "FORECAST": 2643,
+          "ERROR": 127,
+          "PERCENT_ERROR": 5.0615999012569555
+        },
+        {
+          "MONTH": "2024-10",
+          "PUBLISHED": 3570,
+          "FORECAST": 2666,
+          "ERROR": -903,
+          "PERCENT_ERROR": -25.314148120185575
+        },
         {
           "MONTH": "2024-11",
           "PUBLISHED": 4054,
-          "FORECAST": 3066,
-          "ERROR": -987,
-          "PERCENT_ERROR": -24.370498815465858
+          "FORECAST": 2637,
+          "ERROR": -1416,
+          "PERCENT_ERROR": -34.93398206246916
         },
         {
           "MONTH": "2024-12",
           "PUBLISHED": 3433,
-          "FORECAST": 3588,
-          "ERROR": 155,
-          "PERCENT_ERROR": 4.517451540606497
+          "FORECAST": 2641,
+          "ERROR": -791,
+          "PERCENT_ERROR": -23.05293406823478
         },
         {
           "MONTH": "2025-01",
           "PUBLISHED": 4275,
-          "FORECAST": 3348,
-          "ERROR": -926,
-          "PERCENT_ERROR": -21.680565542714803
+          "FORECAST": 2640,
+          "ERROR": -1634,
+          "PERCENT_ERROR": -38.22672811586257
         },
         {
           "MONTH": "2025-02",
           "PUBLISHED": 3676,
-          "FORECAST": 3699,
-          "ERROR": 23,
-          "PERCENT_ERROR": 0.6340872876453144
+          "FORECAST": 2626,
+          "ERROR": -1049,
+          "PERCENT_ERROR": -28.547470873146764
         },
         {
           "MONTH": "2025-03",
           "PUBLISHED": 4016,
-<<<<<<< HEAD
-          "FORECAST": 4099,
-          "ERROR": 83,
-          "PERCENT_ERROR": 2.0787014720788393
-=======
           "FORECAST": 2640,
           "ERROR": -1375,
           "PERCENT_ERROR": -34.25693587952876
->>>>>>> 3d7c3a83
         },
         {
           "MONTH": "2025-04",
           "PUBLISHED": 4032,
-          "FORECAST": 3753,
-          "ERROR": -278,
-          "PERCENT_ERROR": -6.900796432391035
+          "FORECAST": 2640,
+          "ERROR": -1391,
+          "PERCENT_ERROR": -34.50396098787822
         },
         {
           "MONTH": "2025-05",
           "PUBLISHED": 3982,
-          "FORECAST": 3825,
-          "ERROR": -156,
-          "PERCENT_ERROR": -3.9225999766100106
+          "FORECAST": 2640,
+          "ERROR": -1341,
+          "PERCENT_ERROR": -33.683319321713334
         },
         {
           "MONTH": "2025-06",
           "PUBLISHED": 3687,
-<<<<<<< HEAD
-          "FORECAST": 3808,
-          "ERROR": 121,
-          "PERCENT_ERROR": 3.3054427316139985
-        },
-        {
-          "MONTH": "2025-07",
-          "PUBLISHED": 2089,
-          "FORECAST": 3760,
-          "ERROR": 1671,
-          "PERCENT_ERROR": 80.00934124658782
-        }
-      ],
-      "summary_stats": {
-        "mean_absolute_error": -32.68017986614268,
-        "mean_absolute_percentage_error": 3.7411737234834184
-=======
           "FORECAST": 2640,
           "ERROR": -1046,
           "PERCENT_ERROR": -28.375364985930297
@@ -1547,7 +1205,6 @@
       "summary_stats": {
         "mean_absolute_error": -785.9061569940476,
         "mean_absolute_percentage_error": -19.975190085916363
->>>>>>> 3d7c3a83
       }
     }
   }
